[[package]]
name = "aiohttp"
version = "3.7.4.post0"
description = "Async http client/server framework (asyncio)"
category = "main"
optional = false
python-versions = ">=3.6"

[package.dependencies]
async-timeout = ">=3.0,<4.0"
attrs = ">=17.3.0"
chardet = ">=2.0,<5.0"
multidict = ">=4.5,<7.0"
typing-extensions = ">=3.6.5"
yarl = ">=1.0,<2.0"

[package.extras]
speedups = ["aiodns", "brotlipy", "cchardet"]

[[package]]
name = "aiohttp-json-rpc"
version = "0.13.3"
description = "Implementation JSON-RPC 2.0 server and client using aiohttp on top of websockets transport"
category = "main"
optional = false
python-versions = ">=3.5"

[package.dependencies]
aiohttp = ">=3,<4"

[[package]]
name = "aiohttp-retry"
version = "2.4.6"
description = "Simple retry client for aiohttp"
category = "main"
optional = false
python-versions = "*"

[package.dependencies]
aiohttp = "*"

[[package]]
name = "aiolimiter"
version = "1.0.0"
description = "asyncio rate limiter, a leaky bucket implementation"
category = "main"
optional = false
python-versions = ">=3.6.1,<4.0.0"

[package.extras]
docs = ["aiohttp-theme (>=0.1.6,<0.2.0)", "sphinx (>=2.2.1,<5.0.0)", "sphinx-autodoc-typehints (>=1.10.3,<2.0.0)", "sphinxcontrib-spelling (>=4.3,<8.0)", "toml (>=0.10.0,<0.11.0)"]

[[package]]
name = "aiosqlite"
version = "0.17.0"
description = "asyncio bridge to the standard sqlite3 module"
category = "main"
optional = false
python-versions = ">=3.6"

[package.dependencies]
typing_extensions = ">=3.7.2"

[[package]]
name = "appdirs"
version = "1.4.4"
description = "A small Python module for determining appropriate platform-specific dirs, e.g. a \"user data dir\"."
category = "main"
optional = false
python-versions = "*"

[[package]]
name = "apsw-wheels"
version = "3.36.0.post1"
description = "Another Python SQLite Wrapper"
category = "main"
optional = false
python-versions = "*"

[[package]]
name = "async-timeout"
version = "3.0.1"
description = "Timeout context manager for asyncio programs"
category = "main"
optional = false
python-versions = ">=3.5.3"

[[package]]
name = "atomicwrites"
version = "1.4.0"
description = "Atomic file writes."
category = "dev"
optional = false
python-versions = ">=2.7, !=3.0.*, !=3.1.*, !=3.2.*, !=3.3.*"

[[package]]
name = "attrs"
version = "21.2.0"
description = "Classes Without Boilerplate"
category = "main"
optional = false
python-versions = ">=2.7, !=3.0.*, !=3.1.*, !=3.2.*, !=3.3.*, !=3.4.*"

[package.extras]
dev = ["coverage[toml] (>=5.0.2)", "hypothesis", "pympler", "pytest (>=4.3.0)", "six", "mypy", "pytest-mypy-plugins", "zope.interface", "furo", "sphinx", "sphinx-notfound-page", "pre-commit"]
docs = ["furo", "sphinx", "zope.interface", "sphinx-notfound-page"]
tests = ["coverage[toml] (>=5.0.2)", "hypothesis", "pympler", "pytest (>=4.3.0)", "six", "mypy", "pytest-mypy-plugins", "zope.interface"]
tests_no_zope = ["coverage[toml] (>=5.0.2)", "hypothesis", "pympler", "pytest (>=4.3.0)", "six", "mypy", "pytest-mypy-plugins"]

[[package]]
name = "babel"
version = "2.9.1"
description = "Internationalization utilities"
category = "main"
optional = false
python-versions = ">=2.7, !=3.0.*, !=3.1.*, !=3.2.*, !=3.3.*"

[package.dependencies]
pytz = ">=2015.7"

[[package]]
name = "backports.zoneinfo"
version = "0.2.1"
description = "Backport of the standard library zoneinfo module"
category = "main"
optional = false
python-versions = ">=3.6"

[package.extras]
tzdata = ["tzdata"]

[[package]]
name = "beautifulsoup4"
version = "4.11.1"
description = "Screen-scraping library"
category = "main"
optional = false
python-versions = ">=3.6.0"

[package.dependencies]
soupsieve = ">1.2"

[package.extras]
html5lib = ["html5lib"]
lxml = ["lxml"]

[[package]]
name = "black"
version = "21.12b0"
description = "The uncompromising code formatter."
category = "dev"
optional = false
python-versions = ">=3.6.2"

[package.dependencies]
click = ">=7.1.2"
mypy-extensions = ">=0.4.3"
pathspec = ">=0.9.0,<1"
platformdirs = ">=2"
tomli = ">=0.2.6,<2.0.0"
typing-extensions = ">=3.10.0.0"

[package.extras]
colorama = ["colorama (>=0.4.3)"]
d = ["aiohttp (>=3.7.4)"]
jupyter = ["ipython (>=7.8.0)", "tokenize-rt (>=3.2.0)"]
python2 = ["typed-ast (>=1.4.3)"]
uvloop = ["uvloop (>=0.15.2)"]

[[package]]
name = "cattrs"
version = "22.1.0"
description = "Composable complex class support for attrs and dataclasses."
category = "main"
optional = false
python-versions = ">=3.7,<4.0"

[package.dependencies]
attrs = ">=20"
exceptiongroup = {version = "*", markers = "python_version <= \"3.10\""}

[[package]]
name = "certifi"
<<<<<<< HEAD
version = "2022.5.18"
description = "Python package for providing Mozilla's CA Bundle."
category = "main"
optional = false
python-versions = ">=3.5"
=======
version = "2022.5.18.1"
description = "Python package for providing Mozilla's CA Bundle."
category = "main"
optional = false
python-versions = ">=3.6"
>>>>>>> e28dcc7d

[[package]]
name = "cffi"
version = "1.14.6"
description = "Foreign Function Interface for Python calling C code."
category = "main"
optional = false
python-versions = "*"

[package.dependencies]
pycparser = "*"

[[package]]
name = "chardet"
version = "4.0.0"
description = "Universal encoding detector for Python 2 and 3"
category = "main"
optional = false
python-versions = ">=2.7, !=3.0.*, !=3.1.*, !=3.2.*, !=3.3.*, !=3.4.*"

[[package]]
name = "charset-normalizer"
version = "2.0.12"
description = "The Real First Universal Charset Detector. Open, modern and actively maintained alternative to Chardet."
category = "main"
optional = false
python-versions = ">=3.5.0"

[package.extras]
unicode_backport = ["unicodedata2"]

[[package]]
name = "click"
version = "8.0.1"
description = "Composable command line interface toolkit"
category = "main"
optional = false
python-versions = ">=3.6"

[package.dependencies]
colorama = {version = "*", markers = "platform_system == \"Windows\""}

[[package]]
name = "colorama"
version = "0.4.4"
description = "Cross-platform colored terminal text."
category = "main"
optional = false
python-versions = ">=2.7, !=3.0.*, !=3.1.*, !=3.2.*, !=3.3.*, !=3.4.*"

[[package]]
name = "commonmark"
version = "0.9.1"
description = "Python parser for the CommonMark Markdown spec"
category = "main"
optional = false
python-versions = "*"

[package.extras]
test = ["flake8 (==3.7.8)", "hypothesis (==3.55.3)"]

[[package]]
name = "contextlib2"
version = "21.6.0"
description = "Backports and enhancements for the contextlib module"
category = "main"
optional = false
python-versions = ">=3.6"

[[package]]
name = "cryptography"
version = "37.0.2"
description = "cryptography is a package which provides cryptographic recipes and primitives to Python developers."
category = "main"
optional = false
python-versions = ">=3.6"

[package.dependencies]
cffi = ">=1.12"

[package.extras]
docs = ["sphinx (>=1.6.5,!=1.8.0,!=3.1.0,!=3.1.1)", "sphinx-rtd-theme"]
docstest = ["pyenchant (>=1.6.11)", "twine (>=1.12.0)", "sphinxcontrib-spelling (>=4.0.1)"]
pep8test = ["black", "flake8", "flake8-import-order", "pep8-naming"]
sdist = ["setuptools_rust (>=0.11.4)"]
ssh = ["bcrypt (>=3.1.5)"]
test = ["pytest (>=6.2.0)", "pytest-benchmark", "pytest-cov", "pytest-subtests", "pytest-xdist", "pretend", "iso8601", "pytz", "hypothesis (>=1.11.4,!=3.79.2)"]

[[package]]
name = "dataclasses-json"
version = "0.5.7"
description = "Easily serialize dataclasses to and from JSON"
category = "main"
optional = false
python-versions = ">=3.6"

[package.dependencies]
marshmallow = ">=3.3.0,<4.0.0"
marshmallow-enum = ">=1.5.1,<2.0.0"
typing-inspect = ">=0.4.0"

[package.extras]
dev = ["pytest (>=6.2.3)", "ipython", "mypy (>=0.710)", "hypothesis", "portray", "flake8", "simplejson", "types-dataclasses"]

[[package]]
name = "dateparser"
version = "1.1.1"
description = "Date parsing library designed to parse dates from HTML pages"
category = "main"
optional = false
python-versions = ">=3.5"

[package.dependencies]
python-dateutil = "*"
pytz = "*"
regex = "<2019.02.19 || >2019.02.19,<2021.8.27 || >2021.8.27,<2022.3.15"
tzlocal = "*"

[package.extras]
calendars = ["convertdate", "hijri-converter", "convertdate"]
fasttext = ["fasttext"]
langdetect = ["langdetect"]

[[package]]
name = "discord.py"
version = "2.0.0a4283+g37076a04"
description = "A Python wrapper for the Discord API"
category = "main"
optional = false
python-versions = ">=3.8.0"
develop = false

[package.dependencies]
aiohttp = ">=3.7.4,<4"

[package.extras]
docs = ["sphinx (==4.4.0)", "sphinxcontrib_trio (==1.1.2)", "sphinxcontrib-websupport", "typing-extensions"]
speed = ["orjson (>=3.5.4)", "aiodns (>=1.1)", "brotli", "cchardet"]
test = ["coverage", "pytest", "pytest-asyncio", "pytest-cov", "pytest-mock"]
voice = ["PyNaCl (>=1.3.0,<1.6)"]

[package.source]
type = "git"
url = "https://github.com/Rapptz/discord.py"
reference = "HEAD"
<<<<<<< HEAD
resolved_reference = "37076a04de36031d0c39664cafe0a321aa9595a3"
=======
resolved_reference = "3dddddc8f95494c93ab4696672f473fc6aa29c14"
>>>>>>> e28dcc7d

[[package]]
name = "distro"
version = "1.6.0"
description = "Distro - an OS platform information API"
category = "main"
optional = false
python-versions = "*"

[[package]]
name = "ebird-api"
version = "3.0.6"
description = "Wrapper for accessing the eBird API"
category = "main"
optional = false
python-versions = "*"

[[package]]
name = "exceptiongroup"
version = "1.0.0rc7"
description = "Backport of PEP 654 (exception groups)"
category = "main"
optional = false
python-versions = ">=3.7"

[package.extras]
test = ["pytest (>=6)"]

[[package]]
name = "fuzzywuzzy"
version = "0.18.0"
description = "Fuzzy string matching in python"
category = "main"
optional = false
python-versions = "*"

[package.extras]
speedup = ["python-levenshtein (>=0.12)"]

[[package]]
name = "html2markdown"
version = "0.1.7"
description = "Conservatively convert html to markdown"
category = "main"
optional = false
python-versions = "*"

[package.dependencies]
beautifulsoup4 = "*"

[[package]]
name = "idna"
version = "3.2"
description = "Internationalized Domain Names in Applications (IDNA)"
category = "main"
optional = false
python-versions = ">=3.5"

[[package]]
name = "importlib-metadata"
version = "4.11.4"
description = "Read metadata from Python packages"
category = "main"
optional = false
python-versions = ">=3.7"

[package.dependencies]
zipp = ">=0.5"

[package.extras]
docs = ["sphinx", "jaraco.packaging (>=9)", "rst.linker (>=1.9)"]
perf = ["ipython"]
testing = ["pytest (>=6)", "pytest-checkdocs (>=2.4)", "pytest-flake8", "pytest-cov", "pytest-enabler (>=1.0.1)", "packaging", "pyfakefs", "flufl.flake8", "pytest-perf (>=0.9.2)", "pytest-black (>=0.3.7)", "pytest-mypy (>=0.9.1)", "importlib-resources (>=1.3)"]

[[package]]
name = "inflect"
version = "5.6.0"
description = "Correctly generate plurals, singular nouns, ordinals, indefinite articles; convert numbers to words"
category = "main"
optional = false
python-versions = ">=3.7"

[package.extras]
docs = ["sphinx", "jaraco.packaging (>=9)", "rst.linker (>=1.9)", "jaraco.tidelift (>=1.4)"]
testing = ["pytest (>=6)", "pytest-checkdocs (>=2.4)", "pytest-flake8", "pytest-cov", "pytest-enabler (>=1.0.1)", "pygments", "pytest-black (>=0.3.7)", "pytest-mypy (>=0.9.1)"]

[[package]]
name = "iniconfig"
version = "1.1.1"
description = "iniconfig: brain-dead simple config-ini parsing"
category = "dev"
optional = false
python-versions = "*"

[[package]]
name = "jeepney"
version = "0.8.0"
description = "Low-level, pure Python DBus protocol wrapper."
category = "main"
optional = false
python-versions = ">=3.7"

[package.extras]
test = ["pytest", "pytest-trio", "pytest-asyncio (>=0.17)", "testpath", "trio", "async-timeout"]
trio = ["trio", "async-generator"]

[[package]]
name = "keyring"
version = "23.5.1"
description = "Store and access your passwords safely."
category = "main"
optional = false
python-versions = ">=3.7"

[package.dependencies]
importlib-metadata = ">=3.6"
jeepney = {version = ">=0.4.2", markers = "sys_platform == \"linux\""}
pywin32-ctypes = {version = "<0.1.0 || >0.1.0,<0.1.1 || >0.1.1", markers = "sys_platform == \"win32\""}
SecretStorage = {version = ">=3.2", markers = "sys_platform == \"linux\""}

[package.extras]
docs = ["sphinx", "jaraco.packaging (>=9)", "rst.linker (>=1.9)", "jaraco.tidelift (>=1.4)"]
testing = ["pytest (>=6)", "pytest-checkdocs (>=2.4)", "pytest-flake8", "pytest-cov", "pytest-enabler (>=1.0.1)", "pytest-black (>=0.3.7)", "pytest-mypy (>=0.9.1)"]

[[package]]
name = "markdown"
version = "3.3.4"
description = "Python implementation of Markdown."
category = "main"
optional = false
python-versions = ">=3.6"

[package.extras]
testing = ["coverage", "pyyaml"]

[[package]]
name = "marshmallow"
version = "3.15.0"
description = "A lightweight library for converting complex datatypes to and from native Python datatypes."
category = "main"
optional = false
python-versions = ">=3.7"

[package.dependencies]
packaging = "*"

[package.extras]
dev = ["pytest", "pytz", "simplejson", "mypy (==0.940)", "flake8 (==4.0.1)", "flake8-bugbear (==22.1.11)", "pre-commit (>=2.4,<3.0)", "tox"]
docs = ["sphinx (==4.4.0)", "sphinx-issues (==3.0.1)", "alabaster (==0.7.12)", "sphinx-version-warning (==1.1.2)", "autodocsumm (==0.2.7)"]
lint = ["mypy (==0.940)", "flake8 (==4.0.1)", "flake8-bugbear (==22.1.11)", "pre-commit (>=2.4,<3.0)"]
tests = ["pytest", "pytz", "simplejson"]

[[package]]
name = "marshmallow-enum"
version = "1.5.1"
description = "Enum field for Marshmallow"
category = "main"
optional = false
python-versions = "*"

[package.dependencies]
marshmallow = ">=2.0.0"

[[package]]
name = "multidict"
version = "5.1.0"
description = "multidict implementation"
category = "main"
optional = false
python-versions = ">=3.6"

[[package]]
name = "mypy-extensions"
version = "0.4.3"
description = "Experimental type system extensions for programs checked with the mypy typechecker."
category = "main"
optional = false
python-versions = "*"

[[package]]
name = "packaging"
version = "21.3"
description = "Core utilities for Python packages"
category = "main"
optional = false
python-versions = ">=3.6"

[package.dependencies]
pyparsing = ">=2.0.2,<3.0.5 || >3.0.5"

[[package]]
name = "pathspec"
version = "0.9.0"
description = "Utility library for gitignore style pattern matching of file paths."
category = "dev"
optional = false
python-versions = "!=3.0.*,!=3.1.*,!=3.2.*,!=3.3.*,!=3.4.*,>=2.7"

[[package]]
name = "platformdirs"
version = "2.5.2"
description = "A small Python module for determining appropriate platform-specific dirs, e.g. a \"user data dir\"."
category = "main"
optional = false
python-versions = ">=3.7"

[package.extras]
docs = ["furo (>=2021.7.5b38)", "proselint (>=0.10.2)", "sphinx-autodoc-typehints (>=1.12)", "sphinx (>=4)"]
test = ["appdirs (==1.4.4)", "pytest-cov (>=2.7)", "pytest-mock (>=3.6)", "pytest (>=6)"]

[[package]]
name = "pluggy"
version = "1.0.0"
description = "plugin and hook calling mechanisms for python"
category = "dev"
optional = false
python-versions = ">=3.6"

[package.extras]
dev = ["pre-commit", "tox"]
testing = ["pytest", "pytest-benchmark"]

[[package]]
name = "psutil"
version = "5.8.0"
description = "Cross-platform lib for process and system monitoring in Python."
category = "main"
optional = false
python-versions = ">=2.6, !=3.0.*, !=3.1.*, !=3.2.*, !=3.3.*"

[package.extras]
test = ["ipaddress", "mock", "unittest2", "enum34", "pywin32", "wmi"]

[[package]]
name = "py"
version = "1.11.0"
description = "library with cross-python path, ini-parsing, io, code, log facilities"
category = "dev"
optional = false
python-versions = ">=2.7, !=3.0.*, !=3.1.*, !=3.2.*, !=3.3.*, !=3.4.*"

[[package]]
name = "pycparser"
version = "2.20"
description = "C parser in Python"
category = "main"
optional = false
python-versions = ">=2.7, !=3.0.*, !=3.1.*, !=3.2.*, !=3.3.*"

[[package]]
name = "pygments"
version = "2.10.0"
description = "Pygments is a syntax highlighting package written in Python."
category = "main"
optional = false
python-versions = ">=3.5"

[[package]]
name = "pyinaturalist"
version = "0.17.1"
description = "iNaturalist API client for python"
category = "main"
optional = false
python-versions = ">=3.7,<4.0"

[package.dependencies]
attrs = ">=21.2"
keyring = ">=22.3"
platformdirs = ">=2.5"
python-dateutil = ">=2.0"
python-forge = ">=18.6"
requests = ">=2.22"
requests-cache = ">=1.0.0a0"
requests-ratelimiter = ">=0.3.2"
rich = ">=10.9"

[package.extras]
docs = ["furo (>=2022.2.14.1,<2023.0.0.0)", "ipython (>=7.25.0,<8.0.0)", "linkify-it-py (>=1.0.1,<2.0.0)", "myst-parser (>=0.17.0,<0.18.0)", "nbsphinx (>=0.8.5,<0.9.0)", "sphinx (>=4.2.0,<5.0.0)", "sphinx-automodapi (>=0.14,<0.15)", "sphinx-autodoc-typehints (>=1.17,<2.0)", "sphinx-copybutton (>=0.5)", "sphinx-inline-tabs (>=2022.1.2b11,<2023.0.0)", "sphinx-panels (>=0.6.0,<0.7.0)", "sphinxcontrib-apidoc (>=0.3,<0.4)"]

[[package]]
name = "pynacl"
version = "1.4.0"
description = "Python binding to the Networking and Cryptography (NaCl) library"
category = "main"
optional = false
python-versions = ">=2.7, !=3.0.*, !=3.1.*, !=3.2.*, !=3.3.*"

[package.dependencies]
cffi = ">=1.4.1"
six = "*"

[package.extras]
docs = ["sphinx (>=1.6.5)", "sphinx-rtd-theme"]
tests = ["pytest (>=3.2.1,!=3.3.0)", "hypothesis (>=3.27.0)"]

[[package]]
name = "pyparsing"
version = "3.0.9"
description = "pyparsing module - Classes and methods to define and execute parsing grammars"
category = "main"
optional = false
python-versions = ">=3.6.8"

[package.extras]
diagrams = ["railroad-diagrams", "jinja2"]

[[package]]
name = "pyrate-limiter"
version = "2.8.1"
description = "Python Rate-Limiter using Leaky-Bucket Algorithm"
category = "main"
optional = false
python-versions = ">=3.6.2,<4.0.0"

[package.extras]
all = ["filelock (>=3.0)", "redis (>=3.3,<4.0)", "redis-py-cluster (>=2.1.3,<3.0.0)"]
docs = ["furo (>=2022.3.4,<2023.0.0)", "myst-parser (>=0.17)", "sphinx (>=4.3.0,<5.0.0)", "sphinx-autodoc-typehints (>=1.17,<2.0)", "sphinx-copybutton (>=0.5)", "sphinxcontrib-apidoc (>=0.3,<0.4)"]

[[package]]
name = "pytest"
version = "6.2.5"
description = "pytest: simple powerful testing with Python"
category = "dev"
optional = false
python-versions = ">=3.6"

[package.dependencies]
atomicwrites = {version = ">=1.0", markers = "sys_platform == \"win32\""}
attrs = ">=19.2.0"
colorama = {version = "*", markers = "sys_platform == \"win32\""}
iniconfig = "*"
packaging = "*"
pluggy = ">=0.12,<2.0"
py = ">=1.8.2"
toml = "*"

[package.extras]
testing = ["argcomplete", "hypothesis (>=3.56)", "mock", "nose", "requests", "xmlschema"]

[[package]]
name = "python-dateutil"
version = "2.8.2"
description = "Extensions to the standard Python datetime module"
category = "main"
optional = false
python-versions = "!=3.0.*,!=3.1.*,!=3.2.*,>=2.7"

[package.dependencies]
six = ">=1.5"

[[package]]
name = "python-forge"
version = "18.6.0"
description = "forge (python signatures)"
category = "main"
optional = false
python-versions = "*"

[package.extras]
dev = ["coverage", "mypy", "pylint", "pytest", "sphinx", "sphinx-autodoc-typehints", "sphinx-paramlinks"]
docs = ["sphinx (>=1.7.4)", "docutils", "requests", "sphinx-paramlinks"]
testing = ["coverage", "mypy", "pylint", "pytest"]

[[package]]
name = "python-levenshtein-wheels"
version = "0.13.2"
description = "Python extension for computing string edit distances and similarities."
category = "main"
optional = false
python-versions = "*"

[[package]]
name = "pytz"
version = "2021.1"
description = "World timezone definitions, modern and historical"
category = "main"
optional = false
python-versions = "*"

[[package]]
name = "pytz-deprecation-shim"
version = "0.1.0.post0"
description = "Shims to make deprecation of pytz easier"
category = "main"
optional = false
python-versions = "!=3.0.*,!=3.1.*,!=3.2.*,!=3.3.*,!=3.4.*,!=3.5.*,>=2.7"

[package.dependencies]
"backports.zoneinfo" = {version = "*", markers = "python_version >= \"3.6\" and python_version < \"3.9\""}
tzdata = {version = "*", markers = "python_version >= \"3.6\""}

[[package]]
name = "pywin32-ctypes"
version = "0.2.0"
description = ""
category = "main"
optional = false
python-versions = "*"

[[package]]
name = "pyyaml"
version = "5.4.1"
description = "YAML parser and emitter for Python"
category = "main"
optional = false
python-versions = ">=2.7, !=3.0.*, !=3.1.*, !=3.2.*, !=3.3.*, !=3.4.*, !=3.5.*"

[[package]]
name = "red-commons"
version = "1.0.0"
description = "Common utilities used by multiple projects maintained by Cog Creators."
category = "main"
optional = false
python-versions = ">=3.8"

[package.extras]
dev = ["black (==22.1.0)", "flake8 (==4.0.1)", "isort (==5.10.1)"]

[[package]]
name = "Red-DiscordBot"
version = "3.5.0"
description = "A highly customisable Discord bot"
category = "main"
optional = false
python-versions = "<3.10,>=3.8.1"
develop = true

[package.dependencies]
aiohttp = "3.7.4.post0"
aiohttp-json-rpc = "0.13.3"
aiosqlite = "0.17.0"
appdirs = "1.4.4"
apsw-wheels = "3.36.0.post1"
async-timeout = "3.0.1"
attrs = "21.2.0"
Babel = "2.9.1"
cffi = "1.14.6"
chardet = "4.0.0"
click = "8.0.1"
colorama = "0.4.4"
commonmark = "0.9.1"
contextlib2 = "21.6.0"
"discord.py" = {git = "https://github.com/Rapptz/discord.py"}
distro = {version = "1.6.0", markers = "sys_platform == \"linux\""}
fuzzywuzzy = "0.18.0"
idna = "3.2"
Markdown = "3.3.4"
multidict = "5.1.0"
psutil = "5.8.0"
pycparser = "2.20"
Pygments = "2.10.0"
PyNaCl = "1.4.0"
python-dateutil = "2.8.2"
python-Levenshtein-wheels = "0.13.2"
pytz = "2021.1"
PyYAML = "5.4.1"
Red-Commons = "1.0.0"
Red-Lavalink = "0.11.0rc0"
rich = "10.9.0"
schema = "0.7.4"
six = "1.16.0"
typing-extensions = "3.10.0.2"
uvloop = {version = "0.16.0", markers = "sys_platform != \"win32\" and platform_python_implementation == \"CPython\""}
yarl = "1.6.3"

[package.extras]
all = ["asyncpg (==0.24.0)"]
dev = ["asyncpg (==0.24.0)", "alabaster (==0.7.12)", "certifi (==2021.5.30)", "charset-normalizer (==2.0.4)", "docutils (==0.16)", "imagesize (==1.2.0)", "Jinja2 (==3.0.1)", "MarkupSafe (==2.0.1)", "packaging (==21.0)", "pyparsing (==2.4.7)", "requests (==2.26.0)", "snowballstemmer (==2.1.0)", "Sphinx (==4.1.2)", "sphinx-prompt (==1.5.0)", "sphinx-rtd-theme (==0.5.2)", "sphinxcontrib-applehelp (==1.0.2)", "sphinxcontrib-devhelp (==1.0.2)", "sphinxcontrib-htmlhelp (==2.0.0)", "sphinxcontrib-jsmath (==1.0.1)", "sphinxcontrib-qthelp (==1.0.3)", "sphinxcontrib-serializinghtml (==1.1.5)", "sphinxcontrib-trio (==1.1.2)", "urllib3 (==1.26.6)", "black (==22.1.0)", "mypy-extensions (==0.4.3)", "pathspec (==0.9.0)", "regex (==2021.8.28)", "toml (==0.10.2)", "typed-ast (==1.4.3)", "astroid (==2.7.3)", "iniconfig (==1.1.1)", "isort (==5.9.3)", "lazy-object-proxy (==1.6.0)", "mccabe (==0.6.1)", "platformdirs (==2.3.0)", "pluggy (==1.0.0)", "py (==1.10.0)", "pylint (==2.10.2)", "pytest (==6.2.5)", "pytest-asyncio (==0.15.1)", "pytest-mock (==3.6.1)", "wrapt (==1.12.1)"]
docs = ["alabaster (==0.7.12)", "certifi (==2021.5.30)", "charset-normalizer (==2.0.4)", "docutils (==0.16)", "imagesize (==1.2.0)", "Jinja2 (==3.0.1)", "MarkupSafe (==2.0.1)", "packaging (==21.0)", "pyparsing (==2.4.7)", "requests (==2.26.0)", "snowballstemmer (==2.1.0)", "Sphinx (==4.1.2)", "sphinx-prompt (==1.5.0)", "sphinx-rtd-theme (==0.5.2)", "sphinxcontrib-applehelp (==1.0.2)", "sphinxcontrib-devhelp (==1.0.2)", "sphinxcontrib-htmlhelp (==2.0.0)", "sphinxcontrib-jsmath (==1.0.1)", "sphinxcontrib-qthelp (==1.0.3)", "sphinxcontrib-serializinghtml (==1.1.5)", "sphinxcontrib-trio (==1.1.2)", "urllib3 (==1.26.6)"]
postgres = ["asyncpg (==0.24.0)"]
style = ["black (==22.1.0)", "mypy-extensions (==0.4.3)", "pathspec (==0.9.0)", "regex (==2021.8.28)", "toml (==0.10.2)", "typed-ast (==1.4.3)"]
test = ["astroid (==2.7.3)", "iniconfig (==1.1.1)", "isort (==5.9.3)", "lazy-object-proxy (==1.6.0)", "mccabe (==0.6.1)", "packaging (==21.0)", "platformdirs (==2.3.0)", "pluggy (==1.0.0)", "py (==1.10.0)", "pylint (==2.10.2)", "pyparsing (==2.4.7)", "pytest (==6.2.5)", "pytest-asyncio (==0.15.1)", "pytest-mock (==3.6.1)", "toml (==0.10.2)", "wrapt (==1.12.1)"]

[package.source]
type = "directory"
url = "../Red-DiscordBot"

[[package]]
name = "red-lavalink"
version = "0.11.0rc0"
description = "Lavalink client library for Red-DiscordBot"
category = "main"
optional = false
python-versions = ">3.8.0"

[package.dependencies]
aiohttp = ">=3.6.0"
"discord.py" = ">=1.5.1"
Red-Commons = ">=1.0.0,<2"

[package.extras]
docs = ["sphinx", "sphinxcontrib-asyncio", "sphinx-rtd-theme"]
tests = ["pytest (>3.0.6)", "pytest-asyncio", "async-generator"]

[[package]]
name = "regex"
version = "2022.3.2"
description = "Alternative regular expression module, to replace re."
category = "main"
optional = false
python-versions = ">=3.6"

[[package]]
name = "requests"
version = "2.27.1"
description = "Python HTTP for Humans."
category = "main"
optional = false
python-versions = ">=2.7, !=3.0.*, !=3.1.*, !=3.2.*, !=3.3.*, !=3.4.*, !=3.5.*"

[package.dependencies]
certifi = ">=2017.4.17"
charset-normalizer = {version = ">=2.0.0,<2.1.0", markers = "python_version >= \"3\""}
idna = {version = ">=2.5,<4", markers = "python_version >= \"3\""}
urllib3 = ">=1.21.1,<1.27"

[package.extras]
socks = ["PySocks (>=1.5.6,!=1.5.7)", "win-inet-pton"]
use_chardet_on_py3 = ["chardet (>=3.0.2,<5)"]

[[package]]
name = "requests-cache"
version = "1.0.0a0"
description = "A persistent cache for the requests library"
category = "main"
optional = false
python-versions = ">=3.7,<4.0"

[package.dependencies]
attrs = ">=21.2"
cattrs = ">=22.1"
platformdirs = ">=2.5,<3.0"
requests = ">=2.22,<3.0"
url-normalize = ">=1.4,<2.0"
urllib3 = ">=1.25.5"

[package.extras]
dynamodb = ["boto3 (>=1.15,<2.0)", "botocore (>=1.18,<2.0)"]
all = ["boto3 (>=1.15,<2.0)", "botocore (>=1.18,<2.0)", "pymongo (>=3)", "redis (>=3)", "itsdangerous (>=2.0,<3.0)", "pyyaml (>=5.4)", "ujson (>=4.0)"]
mongodb = ["pymongo (>=3)"]
redis = ["redis (>=3)"]
bson = ["bson (>=0.5)"]
security = ["itsdangerous (>=2.0,<3.0)"]
yaml = ["pyyaml (>=5.4)"]
json = ["ujson (>=4.0)"]
docs = ["furo (>=2022.4,<2023.0)", "linkify-it-py (>=2.0,<3.0)", "myst-parser (>=0.17)", "sphinx (>=4.5.0,<5.0.0)", "sphinx-autodoc-typehints (>=1.18,<2.0)", "sphinx-automodapi (>=0.14)", "sphinx-copybutton (>=0.5)", "sphinx-inline-tabs (>=2022.1.2b11)", "sphinx-notfound-page (>=0.8)", "sphinx-panels (>=0.6,<0.7)", "sphinxcontrib-apidoc (>=0.3,<0.4)"]

[[package]]
name = "requests-ratelimiter"
version = "0.3.2"
description = "Rate-limiting for the requests library"
category = "main"
optional = false
python-versions = ">=3.6.2,<4.0.0"

[package.dependencies]
pyrate-limiter = ">=2.6.3"
requests = ">=2.20,<3.0"

[package.extras]
docs = ["furo (==2022.3.4)", "myst-parser (>=0.17)", "sphinx (>=4.3.0,<5.0.0)", "sphinx-autodoc-typehints (>=1.17,<2.0)", "sphinx-copybutton (>=0.5)"]

[[package]]
name = "rich"
version = "10.9.0"
description = "Render rich text, tables, progress bars, syntax highlighting, markdown and more to the terminal"
category = "main"
optional = false
python-versions = ">=3.6,<4.0"

[package.dependencies]
colorama = ">=0.4.0,<0.5.0"
commonmark = ">=0.9.0,<0.10.0"
pygments = ">=2.6.0,<3.0.0"

[package.extras]
jupyter = ["ipywidgets (>=7.5.1,<8.0.0)"]

[[package]]
name = "schema"
version = "0.7.4"
description = "Simple data validation library"
category = "main"
optional = false
python-versions = "*"

[package.dependencies]
contextlib2 = ">=0.5.5"

[[package]]
name = "secretstorage"
version = "3.3.2"
description = "Python bindings to FreeDesktop.org Secret Service API"
category = "main"
optional = false
python-versions = ">=3.6"

[package.dependencies]
cryptography = ">=2.0"
jeepney = ">=0.6"

[[package]]
name = "six"
version = "1.16.0"
description = "Python 2 and 3 compatibility utilities"
category = "main"
optional = false
python-versions = ">=2.7, !=3.0.*, !=3.1.*, !=3.2.*"

[[package]]
name = "soupsieve"
version = "2.3.2.post1"
description = "A modern CSS selector implementation for Beautiful Soup."
category = "main"
optional = false
python-versions = ">=3.6"

[[package]]
name = "timeago"
version = "1.0.15"
description = "A very simple python library, used to format datetime with `*** time ago` statement. eg: \"3 hours ago\"."
category = "main"
optional = false
python-versions = "*"

[[package]]
name = "toml"
version = "0.10.2"
description = "Python Library for Tom's Obvious, Minimal Language"
category = "dev"
optional = false
python-versions = ">=2.6, !=3.0.*, !=3.1.*, !=3.2.*"

[[package]]
name = "tomli"
version = "1.2.3"
description = "A lil' TOML parser"
category = "dev"
optional = false
python-versions = ">=3.6"

[[package]]
name = "typing-extensions"
version = "3.10.0.2"
description = "Backported and Experimental Type Hints for Python 3.5+"
category = "main"
optional = false
python-versions = "*"

[[package]]
name = "typing-inspect"
version = "0.7.1"
description = "Runtime inspection utilities for typing module."
category = "main"
optional = false
python-versions = "*"

[package.dependencies]
mypy-extensions = ">=0.3.0"
typing-extensions = ">=3.7.4"

[[package]]
name = "tzdata"
version = "2022.1"
description = "Provider of IANA time zone data"
category = "main"
optional = false
python-versions = ">=2"

[[package]]
name = "tzlocal"
version = "4.2"
description = "tzinfo object for the local timezone"
category = "main"
optional = false
python-versions = ">=3.6"

[package.dependencies]
"backports.zoneinfo" = {version = "*", markers = "python_version < \"3.9\""}
pytz-deprecation-shim = "*"
tzdata = {version = "*", markers = "platform_system == \"Windows\""}

[package.extras]
devenv = ["black", "pyroma", "pytest-cov", "zest.releaser"]
test = ["pytest-mock (>=3.3)", "pytest (>=4.3)"]

[[package]]
name = "url-normalize"
version = "1.4.3"
description = "URL normalization for Python"
category = "main"
optional = false
python-versions = ">=2.7, !=3.0.*, !=3.1.*, !=3.2.*, !=3.3.*, !=3.4.*, !=3.5.*"

[package.dependencies]
six = "*"

[[package]]
name = "urllib3"
version = "1.26.9"
description = "HTTP library with thread-safe connection pooling, file post, and more."
category = "main"
optional = false
python-versions = ">=2.7, !=3.0.*, !=3.1.*, !=3.2.*, !=3.3.*, !=3.4.*, <4"

[package.extras]
brotli = ["brotlicffi (>=0.8.0)", "brotli (>=1.0.9)", "brotlipy (>=0.6.0)"]
secure = ["pyOpenSSL (>=0.14)", "cryptography (>=1.3.4)", "idna (>=2.0.0)", "certifi", "ipaddress"]
socks = ["PySocks (>=1.5.6,!=1.5.7,<2.0)"]

[[package]]
name = "uvloop"
version = "0.16.0"
description = "Fast implementation of asyncio event loop on top of libuv"
category = "main"
optional = false
python-versions = ">=3.7"

[package.extras]
dev = ["Cython (>=0.29.24,<0.30.0)", "pytest (>=3.6.0)", "Sphinx (>=4.1.2,<4.2.0)", "sphinxcontrib-asyncio (>=0.3.0,<0.4.0)", "sphinx-rtd-theme (>=0.5.2,<0.6.0)", "aiohttp", "flake8 (>=3.9.2,<3.10.0)", "psutil", "pycodestyle (>=2.7.0,<2.8.0)", "pyOpenSSL (>=19.0.0,<19.1.0)", "mypy (>=0.800)"]
docs = ["Sphinx (>=4.1.2,<4.2.0)", "sphinxcontrib-asyncio (>=0.3.0,<0.4.0)", "sphinx-rtd-theme (>=0.5.2,<0.6.0)"]
test = ["aiohttp", "flake8 (>=3.9.2,<3.10.0)", "psutil", "pycodestyle (>=2.7.0,<2.8.0)", "pyOpenSSL (>=19.0.0,<19.1.0)", "mypy (>=0.800)"]

[[package]]
name = "yarl"
version = "1.6.3"
description = "Yet another URL library"
category = "main"
optional = false
python-versions = ">=3.6"

[package.dependencies]
idna = ">=2.0"
multidict = ">=4.0"

[[package]]
name = "zipp"
version = "3.8.0"
description = "Backport of pathlib-compatible object wrapper for zip files"
category = "main"
optional = false
python-versions = ">=3.7"

[package.extras]
docs = ["sphinx", "jaraco.packaging (>=9)", "rst.linker (>=1.9)"]
testing = ["pytest (>=6)", "pytest-checkdocs (>=2.4)", "pytest-flake8", "pytest-cov", "pytest-enabler (>=1.0.1)", "jaraco.itertools", "func-timeout", "pytest-black (>=0.3.7)", "pytest-mypy (>=0.9.1)"]

[metadata]
lock-version = "1.1"
python-versions = ">=3.8.1,<3.10"
content-hash = "4770f6e586a62bd016e5ed8a43f3001805b2338ae4413605a1cc0a131d9bc1cb"

[metadata.files]
aiohttp = [
    {file = "aiohttp-3.7.4.post0-cp36-cp36m-macosx_10_14_x86_64.whl", hash = "sha256:3cf75f7cdc2397ed4442594b935a11ed5569961333d49b7539ea741be2cc79d5"},
    {file = "aiohttp-3.7.4.post0-cp36-cp36m-manylinux1_i686.whl", hash = "sha256:4b302b45040890cea949ad092479e01ba25911a15e648429c7c5aae9650c67a8"},
    {file = "aiohttp-3.7.4.post0-cp36-cp36m-manylinux2014_aarch64.whl", hash = "sha256:fe60131d21b31fd1a14bd43e6bb88256f69dfc3188b3a89d736d6c71ed43ec95"},
    {file = "aiohttp-3.7.4.post0-cp36-cp36m-manylinux2014_i686.whl", hash = "sha256:393f389841e8f2dfc86f774ad22f00923fdee66d238af89b70ea314c4aefd290"},
    {file = "aiohttp-3.7.4.post0-cp36-cp36m-manylinux2014_ppc64le.whl", hash = "sha256:c6e9dcb4cb338d91a73f178d866d051efe7c62a7166653a91e7d9fb18274058f"},
    {file = "aiohttp-3.7.4.post0-cp36-cp36m-manylinux2014_s390x.whl", hash = "sha256:5df68496d19f849921f05f14f31bd6ef53ad4b00245da3195048c69934521809"},
    {file = "aiohttp-3.7.4.post0-cp36-cp36m-manylinux2014_x86_64.whl", hash = "sha256:0563c1b3826945eecd62186f3f5c7d31abb7391fedc893b7e2b26303b5a9f3fe"},
    {file = "aiohttp-3.7.4.post0-cp36-cp36m-win32.whl", hash = "sha256:3d78619672183be860b96ed96f533046ec97ca067fd46ac1f6a09cd9b7484287"},
    {file = "aiohttp-3.7.4.post0-cp36-cp36m-win_amd64.whl", hash = "sha256:f705e12750171c0ab4ef2a3c76b9a4024a62c4103e3a55dd6f99265b9bc6fcfc"},
    {file = "aiohttp-3.7.4.post0-cp37-cp37m-macosx_10_14_x86_64.whl", hash = "sha256:230a8f7e24298dea47659251abc0fd8b3c4e38a664c59d4b89cca7f6c09c9e87"},
    {file = "aiohttp-3.7.4.post0-cp37-cp37m-manylinux1_i686.whl", hash = "sha256:2e19413bf84934d651344783c9f5e22dee452e251cfd220ebadbed2d9931dbf0"},
    {file = "aiohttp-3.7.4.post0-cp37-cp37m-manylinux2014_aarch64.whl", hash = "sha256:e4b2b334e68b18ac9817d828ba44d8fcb391f6acb398bcc5062b14b2cbeac970"},
    {file = "aiohttp-3.7.4.post0-cp37-cp37m-manylinux2014_i686.whl", hash = "sha256:d012ad7911653a906425d8473a1465caa9f8dea7fcf07b6d870397b774ea7c0f"},
    {file = "aiohttp-3.7.4.post0-cp37-cp37m-manylinux2014_ppc64le.whl", hash = "sha256:40eced07f07a9e60e825554a31f923e8d3997cfc7fb31dbc1328c70826e04cde"},
    {file = "aiohttp-3.7.4.post0-cp37-cp37m-manylinux2014_s390x.whl", hash = "sha256:209b4a8ee987eccc91e2bd3ac36adee0e53a5970b8ac52c273f7f8fd4872c94c"},
    {file = "aiohttp-3.7.4.post0-cp37-cp37m-manylinux2014_x86_64.whl", hash = "sha256:14762875b22d0055f05d12abc7f7d61d5fd4fe4642ce1a249abdf8c700bf1fd8"},
    {file = "aiohttp-3.7.4.post0-cp37-cp37m-win32.whl", hash = "sha256:7615dab56bb07bff74bc865307aeb89a8bfd9941d2ef9d817b9436da3a0ea54f"},
    {file = "aiohttp-3.7.4.post0-cp37-cp37m-win_amd64.whl", hash = "sha256:d9e13b33afd39ddeb377eff2c1c4f00544e191e1d1dee5b6c51ddee8ea6f0cf5"},
    {file = "aiohttp-3.7.4.post0-cp38-cp38-macosx_10_14_x86_64.whl", hash = "sha256:547da6cacac20666422d4882cfcd51298d45f7ccb60a04ec27424d2f36ba3eaf"},
    {file = "aiohttp-3.7.4.post0-cp38-cp38-manylinux1_i686.whl", hash = "sha256:af9aa9ef5ba1fd5b8c948bb11f44891968ab30356d65fd0cc6707d989cd521df"},
    {file = "aiohttp-3.7.4.post0-cp38-cp38-manylinux2014_aarch64.whl", hash = "sha256:64322071e046020e8797117b3658b9c2f80e3267daec409b350b6a7a05041213"},
    {file = "aiohttp-3.7.4.post0-cp38-cp38-manylinux2014_i686.whl", hash = "sha256:bb437315738aa441251214dad17428cafda9cdc9729499f1d6001748e1d432f4"},
    {file = "aiohttp-3.7.4.post0-cp38-cp38-manylinux2014_ppc64le.whl", hash = "sha256:e54962802d4b8b18b6207d4a927032826af39395a3bd9196a5af43fc4e60b009"},
    {file = "aiohttp-3.7.4.post0-cp38-cp38-manylinux2014_s390x.whl", hash = "sha256:a00bb73540af068ca7390e636c01cbc4f644961896fa9363154ff43fd37af2f5"},
    {file = "aiohttp-3.7.4.post0-cp38-cp38-manylinux2014_x86_64.whl", hash = "sha256:79ebfc238612123a713a457d92afb4096e2148be17df6c50fb9bf7a81c2f8013"},
    {file = "aiohttp-3.7.4.post0-cp38-cp38-win32.whl", hash = "sha256:515dfef7f869a0feb2afee66b957cc7bbe9ad0cdee45aec7fdc623f4ecd4fb16"},
    {file = "aiohttp-3.7.4.post0-cp38-cp38-win_amd64.whl", hash = "sha256:114b281e4d68302a324dd33abb04778e8557d88947875cbf4e842c2c01a030c5"},
    {file = "aiohttp-3.7.4.post0-cp39-cp39-macosx_10_14_x86_64.whl", hash = "sha256:7b18b97cf8ee5452fa5f4e3af95d01d84d86d32c5e2bfa260cf041749d66360b"},
    {file = "aiohttp-3.7.4.post0-cp39-cp39-manylinux1_i686.whl", hash = "sha256:15492a6368d985b76a2a5fdd2166cddfea5d24e69eefed4630cbaae5c81d89bd"},
    {file = "aiohttp-3.7.4.post0-cp39-cp39-manylinux2014_aarch64.whl", hash = "sha256:bdb230b4943891321e06fc7def63c7aace16095be7d9cf3b1e01be2f10fba439"},
    {file = "aiohttp-3.7.4.post0-cp39-cp39-manylinux2014_i686.whl", hash = "sha256:cffe3ab27871bc3ea47df5d8f7013945712c46a3cc5a95b6bee15887f1675c22"},
    {file = "aiohttp-3.7.4.post0-cp39-cp39-manylinux2014_ppc64le.whl", hash = "sha256:f881853d2643a29e643609da57b96d5f9c9b93f62429dcc1cbb413c7d07f0e1a"},
    {file = "aiohttp-3.7.4.post0-cp39-cp39-manylinux2014_s390x.whl", hash = "sha256:a5ca29ee66f8343ed336816c553e82d6cade48a3ad702b9ffa6125d187e2dedb"},
    {file = "aiohttp-3.7.4.post0-cp39-cp39-manylinux2014_x86_64.whl", hash = "sha256:17c073de315745a1510393a96e680d20af8e67e324f70b42accbd4cb3315c9fb"},
    {file = "aiohttp-3.7.4.post0-cp39-cp39-win32.whl", hash = "sha256:932bb1ea39a54e9ea27fc9232163059a0b8855256f4052e776357ad9add6f1c9"},
    {file = "aiohttp-3.7.4.post0-cp39-cp39-win_amd64.whl", hash = "sha256:02f46fc0e3c5ac58b80d4d56eb0a7c7d97fcef69ace9326289fb9f1955e65cfe"},
    {file = "aiohttp-3.7.4.post0.tar.gz", hash = "sha256:493d3299ebe5f5a7c66b9819eacdcfbbaaf1a8e84911ddffcdc48888497afecf"},
]
aiohttp-json-rpc = [
    {file = "aiohttp-json-rpc-0.13.3.tar.gz", hash = "sha256:6237a104478c22c6ef96c7227a01d6832597b414e4b79a52d85593356a169e99"},
    {file = "aiohttp_json_rpc-0.13.3-py3-none-any.whl", hash = "sha256:4fbd197aced61bd2df7ae3237ead7d3e08833c2ccf48b8581e1828c95ebee680"},
]
aiohttp-retry = [
    {file = "aiohttp_retry-2.4.6-py3-none-any.whl", hash = "sha256:4c478be0f54a0e1bbe8ee3128122ff42c26ed2e1e16c13ca601a087004ec8bb7"},
    {file = "aiohttp_retry-2.4.6.tar.gz", hash = "sha256:288c1a0d93b4b3ad92910c56a0326c6b055c7e1345027b26f173ac18594a97da"},
]
aiolimiter = [
    {file = "aiolimiter-1.0.0-py3-none-any.whl", hash = "sha256:f1c5ba2a2861cd4a126c1294f5282208383e67d5b128a4f32def0c702cae8039"},
    {file = "aiolimiter-1.0.0.tar.gz", hash = "sha256:9d40767e4476048145dfa9f61948445168d6e63cf42c95785a20b9aaff2e4564"},
]
aiosqlite = [
    {file = "aiosqlite-0.17.0-py3-none-any.whl", hash = "sha256:6c49dc6d3405929b1d08eeccc72306d3677503cc5e5e43771efc1e00232e8231"},
    {file = "aiosqlite-0.17.0.tar.gz", hash = "sha256:f0e6acc24bc4864149267ac82fb46dfb3be4455f99fe21df82609cc6e6baee51"},
]
appdirs = [
    {file = "appdirs-1.4.4-py2.py3-none-any.whl", hash = "sha256:a841dacd6b99318a741b166adb07e19ee71a274450e68237b4650ca1055ab128"},
    {file = "appdirs-1.4.4.tar.gz", hash = "sha256:7d5d0167b2b1ba821647616af46a749d1c653740dd0d2415100fe26e27afdf41"},
]
apsw-wheels = [
    {file = "apsw_wheels-3.36.0.post1-cp310-cp310-macosx_10_9_x86_64.whl", hash = "sha256:dfce522ca031793909e76da4fd666b268539e71d4c7ead326ff0042dea45acf5"},
    {file = "apsw_wheels-3.36.0.post1-cp310-cp310-manylinux_2_17_aarch64.manylinux2014_aarch64.whl", hash = "sha256:241a180452c7f760ec61335b941f87def0aaa42e40c718bd714ea0740415065d"},
    {file = "apsw_wheels-3.36.0.post1-cp310-cp310-manylinux_2_5_i686.manylinux1_i686.manylinux_2_12_i686.manylinux2010_i686.whl", hash = "sha256:74975c12fe222ddec003e46b0ef7754311ae7f743001986d2de9e0fd87c873c4"},
    {file = "apsw_wheels-3.36.0.post1-cp310-cp310-manylinux_2_5_x86_64.manylinux1_x86_64.manylinux_2_12_x86_64.manylinux2010_x86_64.whl", hash = "sha256:83a2a8304459ef99875a838052683d08e1e35516637145f576a0c7ecbeba4538"},
    {file = "apsw_wheels-3.36.0.post1-cp310-cp310-win32.whl", hash = "sha256:08e1e8043c5cf07bd5e85fa88fa9f78e21de111ff82861e5c04ee90bf842d919"},
    {file = "apsw_wheels-3.36.0.post1-cp310-cp310-win_amd64.whl", hash = "sha256:2ec981ff6c99a9740f9ebe68904a82d8420b4f44b4df9e996598eb7b033baa82"},
    {file = "apsw_wheels-3.36.0.post1-cp36-cp36m-macosx_10_9_x86_64.whl", hash = "sha256:3c4980fb3d6680491ecf2556c2b1e008a06623e3ed94389efdf17580e5649ace"},
    {file = "apsw_wheels-3.36.0.post1-cp36-cp36m-manylinux_2_17_aarch64.manylinux2014_aarch64.whl", hash = "sha256:b12e9bba0bab38bae5f5bdee8bc20bed284ee32c1ac8835bf1d6f9c36e00d5eb"},
    {file = "apsw_wheels-3.36.0.post1-cp36-cp36m-manylinux_2_5_i686.manylinux1_i686.manylinux_2_12_i686.manylinux2010_i686.whl", hash = "sha256:999bb63419c3cc7deff751f2aee2c522d4e61ce8206f0403f82656c36c1461cc"},
    {file = "apsw_wheels-3.36.0.post1-cp36-cp36m-manylinux_2_5_x86_64.manylinux1_x86_64.manylinux_2_12_x86_64.manylinux2010_x86_64.whl", hash = "sha256:d8eca3a902ef2773208691a8105101d4362ebbd74c34cc2a61369609a8d0579b"},
    {file = "apsw_wheels-3.36.0.post1-cp36-cp36m-win32.whl", hash = "sha256:bdea5c72831512584a64fc22968ed789f5798798582bb0e51001bc1987af2fdb"},
    {file = "apsw_wheels-3.36.0.post1-cp36-cp36m-win_amd64.whl", hash = "sha256:faa16f1cdc0243dc253d1abffad8cf747474aca6f0b35e72f6ba8fc0f72a222d"},
    {file = "apsw_wheels-3.36.0.post1-cp37-cp37m-macosx_10_9_x86_64.whl", hash = "sha256:a9f56b6890626c6bdcff81166c7f8f2c6a25d4821a1016a1dde159f075796963"},
    {file = "apsw_wheels-3.36.0.post1-cp37-cp37m-manylinux_2_17_aarch64.manylinux2014_aarch64.whl", hash = "sha256:fc1b254a74ef2f6992fed051532a0dc35b1ccc5f8a0b5c0165360b58e6553343"},
    {file = "apsw_wheels-3.36.0.post1-cp37-cp37m-manylinux_2_5_i686.manylinux1_i686.manylinux_2_12_i686.manylinux2010_i686.whl", hash = "sha256:1ef788281ad3bb5ebdf0be26be3f73f2de95470f340a416425c8a9e1f34d127b"},
    {file = "apsw_wheels-3.36.0.post1-cp37-cp37m-manylinux_2_5_x86_64.manylinux1_x86_64.manylinux_2_12_x86_64.manylinux2010_x86_64.whl", hash = "sha256:c24c0cac14c36c1bf9338eb584a4a7944d79b8a6d3473c41817581d23ed8712c"},
    {file = "apsw_wheels-3.36.0.post1-cp37-cp37m-win32.whl", hash = "sha256:65270a51a482d0f69c15e2d27d88bdb14767111b1d82b4c1548d468237721c1e"},
    {file = "apsw_wheels-3.36.0.post1-cp37-cp37m-win_amd64.whl", hash = "sha256:9384751a579990f0feadd1348e630cadb789e07e54453e063da3eb3f5c11ce2e"},
    {file = "apsw_wheels-3.36.0.post1-cp38-cp38-macosx_10_9_x86_64.whl", hash = "sha256:25afd53c06b3eafca89300e9b949aa3e54a1220eed4a8252001d64b439b99ca7"},
    {file = "apsw_wheels-3.36.0.post1-cp38-cp38-manylinux_2_17_aarch64.manylinux2014_aarch64.whl", hash = "sha256:7b56ed46e749c094c07c30a2b6e425a689e55bcdc4ece64e2ef91558b6031d34"},
    {file = "apsw_wheels-3.36.0.post1-cp38-cp38-manylinux_2_5_i686.manylinux1_i686.manylinux_2_12_i686.manylinux2010_i686.whl", hash = "sha256:f33a5c86df84e8d75aa20f88ae1edb526db15adbdfcfa6b12513ab4a824cc4b8"},
    {file = "apsw_wheels-3.36.0.post1-cp38-cp38-manylinux_2_5_x86_64.manylinux1_x86_64.manylinux_2_12_x86_64.manylinux2010_x86_64.whl", hash = "sha256:dad75fce06a11a6dab46397c5a39978552ee0489724f4b54ed132f1c43e8ae81"},
    {file = "apsw_wheels-3.36.0.post1-cp38-cp38-win32.whl", hash = "sha256:850e46a8f6a8db796533eded06c89e5dc31aa6a03896b27fc22ecad77e17c53e"},
    {file = "apsw_wheels-3.36.0.post1-cp38-cp38-win_amd64.whl", hash = "sha256:ee7f72355fab3fa26ea7389eca807b9ff7c3a1acf064c921218a3b4d009ff805"},
    {file = "apsw_wheels-3.36.0.post1-cp39-cp39-macosx_10_9_x86_64.whl", hash = "sha256:436f99573d2b6d0f6a945875b8331f8f6311b006a17ae82d85f0d68f4a8aa847"},
    {file = "apsw_wheels-3.36.0.post1-cp39-cp39-manylinux_2_17_aarch64.manylinux2014_aarch64.whl", hash = "sha256:bf0a74c4d4150008c4abe4ae21b829463f4794fe0d80b5bb84a5db3599eea0af"},
    {file = "apsw_wheels-3.36.0.post1-cp39-cp39-manylinux_2_5_i686.manylinux1_i686.manylinux_2_12_i686.manylinux2010_i686.whl", hash = "sha256:8271fad16e8fe92ef45d95d4276916b11c5a7482df8e77b7fb9bc03b2540fe37"},
    {file = "apsw_wheels-3.36.0.post1-cp39-cp39-manylinux_2_5_x86_64.manylinux1_x86_64.manylinux_2_12_x86_64.manylinux2010_x86_64.whl", hash = "sha256:156ad5028471b02113fe2cdf27232d62a908f2c4b8fe8b84ef58115c73236788"},
    {file = "apsw_wheels-3.36.0.post1-cp39-cp39-win32.whl", hash = "sha256:37d32a08a1510c6c94fc2c903daa9584bc78314d00004778fba200a40e42bbc8"},
    {file = "apsw_wheels-3.36.0.post1-cp39-cp39-win_amd64.whl", hash = "sha256:78c5f430695cb24bad558ac5ee56d34f0a047f0846b9db95a8835bd02139dc2c"},
    {file = "apsw_wheels-3.36.0.post1.tar.gz", hash = "sha256:8721437c3362abb9e93411f057ea7869d3af4936fae36912f2976b12a8d79427"},
]
async-timeout = [
    {file = "async-timeout-3.0.1.tar.gz", hash = "sha256:0c3c816a028d47f659d6ff5c745cb2acf1f966da1fe5c19c77a70282b25f4c5f"},
    {file = "async_timeout-3.0.1-py3-none-any.whl", hash = "sha256:4291ca197d287d274d0b6cb5d6f8f8f82d434ed288f962539ff18cc9012f9ea3"},
]
atomicwrites = [
    {file = "atomicwrites-1.4.0-py2.py3-none-any.whl", hash = "sha256:6d1784dea7c0c8d4a5172b6c620f40b6e4cbfdf96d783691f2e1302a7b88e197"},
    {file = "atomicwrites-1.4.0.tar.gz", hash = "sha256:ae70396ad1a434f9c7046fd2dd196fc04b12f9e91ffb859164193be8b6168a7a"},
]
attrs = [
    {file = "attrs-21.2.0-py2.py3-none-any.whl", hash = "sha256:149e90d6d8ac20db7a955ad60cf0e6881a3f20d37096140088356da6c716b0b1"},
    {file = "attrs-21.2.0.tar.gz", hash = "sha256:ef6aaac3ca6cd92904cdd0d83f629a15f18053ec84e6432106f7a4d04ae4f5fb"},
]
babel = [
    {file = "Babel-2.9.1-py2.py3-none-any.whl", hash = "sha256:ab49e12b91d937cd11f0b67cb259a57ab4ad2b59ac7a3b41d6c06c0ac5b0def9"},
    {file = "Babel-2.9.1.tar.gz", hash = "sha256:bc0c176f9f6a994582230df350aa6e05ba2ebe4b3ac317eab29d9be5d2768da0"},
]
"backports.zoneinfo" = [
    {file = "backports.zoneinfo-0.2.1-cp36-cp36m-macosx_10_14_x86_64.whl", hash = "sha256:da6013fd84a690242c310d77ddb8441a559e9cb3d3d59ebac9aca1a57b2e18bc"},
    {file = "backports.zoneinfo-0.2.1-cp36-cp36m-manylinux1_i686.whl", hash = "sha256:89a48c0d158a3cc3f654da4c2de1ceba85263fafb861b98b59040a5086259722"},
    {file = "backports.zoneinfo-0.2.1-cp36-cp36m-manylinux1_x86_64.whl", hash = "sha256:1c5742112073a563c81f786e77514969acb58649bcdf6cdf0b4ed31a348d4546"},
    {file = "backports.zoneinfo-0.2.1-cp36-cp36m-win32.whl", hash = "sha256:e8236383a20872c0cdf5a62b554b27538db7fa1bbec52429d8d106effbaeca08"},
    {file = "backports.zoneinfo-0.2.1-cp36-cp36m-win_amd64.whl", hash = "sha256:8439c030a11780786a2002261569bdf362264f605dfa4d65090b64b05c9f79a7"},
    {file = "backports.zoneinfo-0.2.1-cp37-cp37m-macosx_10_14_x86_64.whl", hash = "sha256:f04e857b59d9d1ccc39ce2da1021d196e47234873820cbeaad210724b1ee28ac"},
    {file = "backports.zoneinfo-0.2.1-cp37-cp37m-manylinux1_i686.whl", hash = "sha256:17746bd546106fa389c51dbea67c8b7c8f0d14b5526a579ca6ccf5ed72c526cf"},
    {file = "backports.zoneinfo-0.2.1-cp37-cp37m-manylinux1_x86_64.whl", hash = "sha256:5c144945a7752ca544b4b78c8c41544cdfaf9786f25fe5ffb10e838e19a27570"},
    {file = "backports.zoneinfo-0.2.1-cp37-cp37m-win32.whl", hash = "sha256:e55b384612d93be96506932a786bbcde5a2db7a9e6a4bb4bffe8b733f5b9036b"},
    {file = "backports.zoneinfo-0.2.1-cp37-cp37m-win_amd64.whl", hash = "sha256:a76b38c52400b762e48131494ba26be363491ac4f9a04c1b7e92483d169f6582"},
    {file = "backports.zoneinfo-0.2.1-cp38-cp38-macosx_10_14_x86_64.whl", hash = "sha256:8961c0f32cd0336fb8e8ead11a1f8cd99ec07145ec2931122faaac1c8f7fd987"},
    {file = "backports.zoneinfo-0.2.1-cp38-cp38-manylinux1_i686.whl", hash = "sha256:e81b76cace8eda1fca50e345242ba977f9be6ae3945af8d46326d776b4cf78d1"},
    {file = "backports.zoneinfo-0.2.1-cp38-cp38-manylinux1_x86_64.whl", hash = "sha256:7b0a64cda4145548fed9efc10322770f929b944ce5cee6c0dfe0c87bf4c0c8c9"},
    {file = "backports.zoneinfo-0.2.1-cp38-cp38-win32.whl", hash = "sha256:1b13e654a55cd45672cb54ed12148cd33628f672548f373963b0bff67b217328"},
    {file = "backports.zoneinfo-0.2.1-cp38-cp38-win_amd64.whl", hash = "sha256:4a0f800587060bf8880f954dbef70de6c11bbe59c673c3d818921f042f9954a6"},
    {file = "backports.zoneinfo-0.2.1.tar.gz", hash = "sha256:fadbfe37f74051d024037f223b8e001611eac868b5c5b06144ef4d8b799862f2"},
]
beautifulsoup4 = [
    {file = "beautifulsoup4-4.11.1-py3-none-any.whl", hash = "sha256:58d5c3d29f5a36ffeb94f02f0d786cd53014cf9b3b3951d42e0080d8a9498d30"},
    {file = "beautifulsoup4-4.11.1.tar.gz", hash = "sha256:ad9aa55b65ef2808eb405f46cf74df7fcb7044d5cbc26487f96eb2ef2e436693"},
]
black = [
    {file = "black-21.12b0-py3-none-any.whl", hash = "sha256:a615e69ae185e08fdd73e4715e260e2479c861b5740057fde6e8b4e3b7dd589f"},
    {file = "black-21.12b0.tar.gz", hash = "sha256:77b80f693a569e2e527958459634f18df9b0ba2625ba4e0c2d5da5be42e6f2b3"},
]
cattrs = [
    {file = "cattrs-22.1.0-py3-none-any.whl", hash = "sha256:d55c477b4672f93606e992049f15d526dc7867e6c756cd6256d4af92e2b1e364"},
    {file = "cattrs-22.1.0.tar.gz", hash = "sha256:94b67b64cf92c994f8784c40c082177dc916e0489a73a9a36b24eb18a9db40c6"},
]
certifi = [
<<<<<<< HEAD
    {file = "certifi-2022.5.18-py3-none-any.whl", hash = "sha256:8d15a5a7fde18536a249c49e07e8e462b8fc13de21b3c80e8a68315dfa227c99"},
    {file = "certifi-2022.5.18.tar.gz", hash = "sha256:6ae10321df3e464305a46e997da41ea56c1d311fb9ff1dd4e04d6f14653ec63a"},
=======
    {file = "certifi-2022.5.18.1-py3-none-any.whl", hash = "sha256:f1d53542ee8cbedbe2118b5686372fb33c297fcd6379b050cca0ef13a597382a"},
    {file = "certifi-2022.5.18.1.tar.gz", hash = "sha256:9c5705e395cd70084351dd8ad5c41e65655e08ce46f2ec9cf6c2c08390f71eb7"},
>>>>>>> e28dcc7d
]
cffi = [
    {file = "cffi-1.14.6-cp27-cp27m-macosx_10_9_x86_64.whl", hash = "sha256:22b9c3c320171c108e903d61a3723b51e37aaa8c81255b5e7ce102775bd01e2c"},
    {file = "cffi-1.14.6-cp27-cp27m-manylinux1_i686.whl", hash = "sha256:f0c5d1acbfca6ebdd6b1e3eded8d261affb6ddcf2186205518f1428b8569bb99"},
    {file = "cffi-1.14.6-cp27-cp27m-manylinux1_x86_64.whl", hash = "sha256:99f27fefe34c37ba9875f224a8f36e31d744d8083e00f520f133cab79ad5e819"},
    {file = "cffi-1.14.6-cp27-cp27m-win32.whl", hash = "sha256:55af55e32ae468e9946f741a5d51f9896da6b9bf0bbdd326843fec05c730eb20"},
    {file = "cffi-1.14.6-cp27-cp27m-win_amd64.whl", hash = "sha256:7bcac9a2b4fdbed2c16fa5681356d7121ecabf041f18d97ed5b8e0dd38a80224"},
    {file = "cffi-1.14.6-cp27-cp27mu-manylinux1_i686.whl", hash = "sha256:ed38b924ce794e505647f7c331b22a693bee1538fdf46b0222c4717b42f744e7"},
    {file = "cffi-1.14.6-cp27-cp27mu-manylinux1_x86_64.whl", hash = "sha256:e22dcb48709fc51a7b58a927391b23ab37eb3737a98ac4338e2448bef8559b33"},
    {file = "cffi-1.14.6-cp35-cp35m-macosx_10_9_x86_64.whl", hash = "sha256:aedb15f0a5a5949ecb129a82b72b19df97bbbca024081ed2ef88bd5c0a610534"},
    {file = "cffi-1.14.6-cp35-cp35m-manylinux1_i686.whl", hash = "sha256:48916e459c54c4a70e52745639f1db524542140433599e13911b2f329834276a"},
    {file = "cffi-1.14.6-cp35-cp35m-manylinux1_x86_64.whl", hash = "sha256:f627688813d0a4140153ff532537fbe4afea5a3dffce1f9deb7f91f848a832b5"},
    {file = "cffi-1.14.6-cp35-cp35m-win32.whl", hash = "sha256:f0010c6f9d1a4011e429109fda55a225921e3206e7f62a0c22a35344bfd13cca"},
    {file = "cffi-1.14.6-cp35-cp35m-win_amd64.whl", hash = "sha256:57e555a9feb4a8460415f1aac331a2dc833b1115284f7ded7278b54afc5bd218"},
    {file = "cffi-1.14.6-cp36-cp36m-macosx_10_9_x86_64.whl", hash = "sha256:e8c6a99be100371dbb046880e7a282152aa5d6127ae01783e37662ef73850d8f"},
    {file = "cffi-1.14.6-cp36-cp36m-manylinux1_i686.whl", hash = "sha256:19ca0dbdeda3b2615421d54bef8985f72af6e0c47082a8d26122adac81a95872"},
    {file = "cffi-1.14.6-cp36-cp36m-manylinux1_x86_64.whl", hash = "sha256:d950695ae4381ecd856bcaf2b1e866720e4ab9a1498cba61c602e56630ca7195"},
    {file = "cffi-1.14.6-cp36-cp36m-manylinux_2_17_aarch64.manylinux2014_aarch64.whl", hash = "sha256:e9dc245e3ac69c92ee4c167fbdd7428ec1956d4e754223124991ef29eb57a09d"},
    {file = "cffi-1.14.6-cp36-cp36m-manylinux_2_17_ppc64le.manylinux2014_ppc64le.whl", hash = "sha256:a8661b2ce9694ca01c529bfa204dbb144b275a31685a075ce123f12331be790b"},
    {file = "cffi-1.14.6-cp36-cp36m-manylinux_2_17_s390x.manylinux2014_s390x.whl", hash = "sha256:b315d709717a99f4b27b59b021e6207c64620790ca3e0bde636a6c7f14618abb"},
    {file = "cffi-1.14.6-cp36-cp36m-win32.whl", hash = "sha256:80b06212075346b5546b0417b9f2bf467fea3bfe7352f781ffc05a8ab24ba14a"},
    {file = "cffi-1.14.6-cp36-cp36m-win_amd64.whl", hash = "sha256:a9da7010cec5a12193d1af9872a00888f396aba3dc79186604a09ea3ee7c029e"},
    {file = "cffi-1.14.6-cp37-cp37m-macosx_10_9_x86_64.whl", hash = "sha256:4373612d59c404baeb7cbd788a18b2b2a8331abcc84c3ba40051fcd18b17a4d5"},
    {file = "cffi-1.14.6-cp37-cp37m-manylinux1_i686.whl", hash = "sha256:f10afb1004f102c7868ebfe91c28f4a712227fe4cb24974350ace1f90e1febbf"},
    {file = "cffi-1.14.6-cp37-cp37m-manylinux1_x86_64.whl", hash = "sha256:fd4305f86f53dfd8cd3522269ed7fc34856a8ee3709a5e28b2836b2db9d4cd69"},
    {file = "cffi-1.14.6-cp37-cp37m-manylinux_2_17_aarch64.manylinux2014_aarch64.whl", hash = "sha256:6d6169cb3c6c2ad50db5b868db6491a790300ade1ed5d1da29289d73bbe40b56"},
    {file = "cffi-1.14.6-cp37-cp37m-manylinux_2_17_ppc64le.manylinux2014_ppc64le.whl", hash = "sha256:5d4b68e216fc65e9fe4f524c177b54964af043dde734807586cf5435af84045c"},
    {file = "cffi-1.14.6-cp37-cp37m-manylinux_2_17_s390x.manylinux2014_s390x.whl", hash = "sha256:33791e8a2dc2953f28b8d8d300dde42dd929ac28f974c4b4c6272cb2955cb762"},
    {file = "cffi-1.14.6-cp37-cp37m-win32.whl", hash = "sha256:0c0591bee64e438883b0c92a7bed78f6290d40bf02e54c5bf0978eaf36061771"},
    {file = "cffi-1.14.6-cp37-cp37m-win_amd64.whl", hash = "sha256:8eb687582ed7cd8c4bdbff3df6c0da443eb89c3c72e6e5dcdd9c81729712791a"},
    {file = "cffi-1.14.6-cp38-cp38-macosx_10_9_x86_64.whl", hash = "sha256:ba6f2b3f452e150945d58f4badd92310449876c4c954836cfb1803bdd7b422f0"},
    {file = "cffi-1.14.6-cp38-cp38-manylinux1_i686.whl", hash = "sha256:64fda793737bc4037521d4899be780534b9aea552eb673b9833b01f945904c2e"},
    {file = "cffi-1.14.6-cp38-cp38-manylinux1_x86_64.whl", hash = "sha256:9f3e33c28cd39d1b655ed1ba7247133b6f7fc16fa16887b120c0c670e35ce346"},
    {file = "cffi-1.14.6-cp38-cp38-manylinux_2_17_aarch64.manylinux2014_aarch64.whl", hash = "sha256:26bb2549b72708c833f5abe62b756176022a7b9a7f689b571e74c8478ead51dc"},
    {file = "cffi-1.14.6-cp38-cp38-manylinux_2_17_ppc64le.manylinux2014_ppc64le.whl", hash = "sha256:eb687a11f0a7a1839719edd80f41e459cc5366857ecbed383ff376c4e3cc6afd"},
    {file = "cffi-1.14.6-cp38-cp38-manylinux_2_17_s390x.manylinux2014_s390x.whl", hash = "sha256:d2ad4d668a5c0645d281dcd17aff2be3212bc109b33814bbb15c4939f44181cc"},
    {file = "cffi-1.14.6-cp38-cp38-win32.whl", hash = "sha256:487d63e1454627c8e47dd230025780e91869cfba4c753a74fda196a1f6ad6548"},
    {file = "cffi-1.14.6-cp38-cp38-win_amd64.whl", hash = "sha256:c33d18eb6e6bc36f09d793c0dc58b0211fccc6ae5149b808da4a62660678b156"},
    {file = "cffi-1.14.6-cp39-cp39-macosx_10_9_x86_64.whl", hash = "sha256:06c54a68935738d206570b20da5ef2b6b6d92b38ef3ec45c5422c0ebaf338d4d"},
    {file = "cffi-1.14.6-cp39-cp39-manylinux1_i686.whl", hash = "sha256:f174135f5609428cc6e1b9090f9268f5c8935fddb1b25ccb8255a2d50de6789e"},
    {file = "cffi-1.14.6-cp39-cp39-manylinux1_x86_64.whl", hash = "sha256:f3ebe6e73c319340830a9b2825d32eb6d8475c1dac020b4f0aa774ee3b898d1c"},
    {file = "cffi-1.14.6-cp39-cp39-manylinux_2_17_aarch64.manylinux2014_aarch64.whl", hash = "sha256:3c8d896becff2fa653dc4438b54a5a25a971d1f4110b32bd3068db3722c80202"},
    {file = "cffi-1.14.6-cp39-cp39-manylinux_2_17_ppc64le.manylinux2014_ppc64le.whl", hash = "sha256:4922cd707b25e623b902c86188aca466d3620892db76c0bdd7b99a3d5e61d35f"},
    {file = "cffi-1.14.6-cp39-cp39-manylinux_2_17_s390x.manylinux2014_s390x.whl", hash = "sha256:c9e005e9bd57bc987764c32a1bee4364c44fdc11a3cc20a40b93b444984f2b87"},
    {file = "cffi-1.14.6-cp39-cp39-win32.whl", hash = "sha256:eb9e2a346c5238a30a746893f23a9535e700f8192a68c07c0258e7ece6ff3728"},
    {file = "cffi-1.14.6-cp39-cp39-win_amd64.whl", hash = "sha256:818014c754cd3dba7229c0f5884396264d51ffb87ec86e927ef0be140bfdb0d2"},
    {file = "cffi-1.14.6.tar.gz", hash = "sha256:c9a875ce9d7fe32887784274dd533c57909b7b1dcadcc128a2ac21331a9765dd"},
]
chardet = [
    {file = "chardet-4.0.0-py2.py3-none-any.whl", hash = "sha256:f864054d66fd9118f2e67044ac8981a54775ec5b67aed0441892edb553d21da5"},
    {file = "chardet-4.0.0.tar.gz", hash = "sha256:0d6f53a15db4120f2b08c94f11e7d93d2c911ee118b6b30a04ec3ee8310179fa"},
]
charset-normalizer = [
    {file = "charset-normalizer-2.0.12.tar.gz", hash = "sha256:2857e29ff0d34db842cd7ca3230549d1a697f96ee6d3fb071cfa6c7393832597"},
    {file = "charset_normalizer-2.0.12-py3-none-any.whl", hash = "sha256:6881edbebdb17b39b4eaaa821b438bf6eddffb4468cf344f09f89def34a8b1df"},
]
click = [
    {file = "click-8.0.1-py3-none-any.whl", hash = "sha256:fba402a4a47334742d782209a7c79bc448911afe1149d07bdabdf480b3e2f4b6"},
    {file = "click-8.0.1.tar.gz", hash = "sha256:8c04c11192119b1ef78ea049e0a6f0463e4c48ef00a30160c704337586f3ad7a"},
]
colorama = [
    {file = "colorama-0.4.4-py2.py3-none-any.whl", hash = "sha256:9f47eda37229f68eee03b24b9748937c7dc3868f906e8ba69fbcbdd3bc5dc3e2"},
    {file = "colorama-0.4.4.tar.gz", hash = "sha256:5941b2b48a20143d2267e95b1c2a7603ce057ee39fd88e7329b0c292aa16869b"},
]
commonmark = [
    {file = "commonmark-0.9.1-py2.py3-none-any.whl", hash = "sha256:da2f38c92590f83de410ba1a3cbceafbc74fee9def35f9251ba9a971d6d66fd9"},
    {file = "commonmark-0.9.1.tar.gz", hash = "sha256:452f9dc859be7f06631ddcb328b6919c67984aca654e5fefb3914d54691aed60"},
]
contextlib2 = [
    {file = "contextlib2-21.6.0-py2.py3-none-any.whl", hash = "sha256:3fbdb64466afd23abaf6c977627b75b6139a5a3e8ce38405c5b413aed7a0471f"},
    {file = "contextlib2-21.6.0.tar.gz", hash = "sha256:ab1e2bfe1d01d968e1b7e8d9023bc51ef3509bba217bb730cee3827e1ee82869"},
]
cryptography = [
    {file = "cryptography-37.0.2-cp36-abi3-macosx_10_10_universal2.whl", hash = "sha256:ef15c2df7656763b4ff20a9bc4381d8352e6640cfeb95c2972c38ef508e75181"},
    {file = "cryptography-37.0.2-cp36-abi3-macosx_10_10_x86_64.whl", hash = "sha256:3c81599befb4d4f3d7648ed3217e00d21a9341a9a688ecdd615ff72ffbed7336"},
    {file = "cryptography-37.0.2-cp36-abi3-manylinux_2_12_x86_64.manylinux2010_x86_64.whl", hash = "sha256:2bd1096476aaac820426239ab534b636c77d71af66c547b9ddcd76eb9c79e004"},
    {file = "cryptography-37.0.2-cp36-abi3-manylinux_2_17_aarch64.manylinux2014_aarch64.manylinux_2_24_aarch64.whl", hash = "sha256:31fe38d14d2e5f787e0aecef831457da6cec68e0bb09a35835b0b44ae8b988fe"},
    {file = "cryptography-37.0.2-cp36-abi3-manylinux_2_17_aarch64.manylinux2014_aarch64.whl", hash = "sha256:093cb351031656d3ee2f4fa1be579a8c69c754cf874206be1d4cf3b542042804"},
    {file = "cryptography-37.0.2-cp36-abi3-manylinux_2_17_x86_64.manylinux2014_x86_64.whl", hash = "sha256:59b281eab51e1b6b6afa525af2bd93c16d49358404f814fe2c2410058623928c"},
    {file = "cryptography-37.0.2-cp36-abi3-manylinux_2_24_x86_64.whl", hash = "sha256:0cc20f655157d4cfc7bada909dc5cc228211b075ba8407c46467f63597c78178"},
    {file = "cryptography-37.0.2-cp36-abi3-musllinux_1_1_aarch64.whl", hash = "sha256:f8ec91983e638a9bcd75b39f1396e5c0dc2330cbd9ce4accefe68717e6779e0a"},
    {file = "cryptography-37.0.2-cp36-abi3-musllinux_1_1_x86_64.whl", hash = "sha256:46f4c544f6557a2fefa7ac8ac7d1b17bf9b647bd20b16decc8fbcab7117fbc15"},
    {file = "cryptography-37.0.2-cp36-abi3-win32.whl", hash = "sha256:731c8abd27693323b348518ed0e0705713a36d79fdbd969ad968fbef0979a7e0"},
    {file = "cryptography-37.0.2-cp36-abi3-win_amd64.whl", hash = "sha256:471e0d70201c069f74c837983189949aa0d24bb2d751b57e26e3761f2f782b8d"},
    {file = "cryptography-37.0.2-pp37-pypy37_pp73-manylinux_2_17_x86_64.manylinux2014_x86_64.whl", hash = "sha256:a68254dd88021f24a68b613d8c51d5c5e74d735878b9e32cc0adf19d1f10aaf9"},
    {file = "cryptography-37.0.2-pp37-pypy37_pp73-manylinux_2_24_x86_64.whl", hash = "sha256:a7d5137e556cc0ea418dca6186deabe9129cee318618eb1ffecbd35bee55ddc1"},
    {file = "cryptography-37.0.2-pp38-pypy38_pp73-macosx_10_10_x86_64.whl", hash = "sha256:aeaba7b5e756ea52c8861c133c596afe93dd716cbcacae23b80bc238202dc023"},
    {file = "cryptography-37.0.2-pp38-pypy38_pp73-manylinux_2_17_x86_64.manylinux2014_x86_64.whl", hash = "sha256:95e590dd70642eb2079d280420a888190aa040ad20f19ec8c6e097e38aa29e06"},
    {file = "cryptography-37.0.2-pp38-pypy38_pp73-manylinux_2_24_x86_64.whl", hash = "sha256:1b9362d34363f2c71b7853f6251219298124aa4cc2075ae2932e64c91a3e2717"},
    {file = "cryptography-37.0.2-pp38-pypy38_pp73-win_amd64.whl", hash = "sha256:e53258e69874a306fcecb88b7534d61820db8a98655662a3dd2ec7f1afd9132f"},
    {file = "cryptography-37.0.2-pp39-pypy39_pp73-macosx_10_10_x86_64.whl", hash = "sha256:1f3bfbd611db5cb58ca82f3deb35e83af34bb8cf06043fa61500157d50a70982"},
    {file = "cryptography-37.0.2-pp39-pypy39_pp73-manylinux_2_17_x86_64.manylinux2014_x86_64.whl", hash = "sha256:419c57d7b63f5ec38b1199a9521d77d7d1754eb97827bbb773162073ccd8c8d4"},
    {file = "cryptography-37.0.2-pp39-pypy39_pp73-manylinux_2_24_x86_64.whl", hash = "sha256:dc26bb134452081859aa21d4990474ddb7e863aa39e60d1592800a8865a702de"},
    {file = "cryptography-37.0.2-pp39-pypy39_pp73-win_amd64.whl", hash = "sha256:3b8398b3d0efc420e777c40c16764d6870bcef2eb383df9c6dbb9ffe12c64452"},
    {file = "cryptography-37.0.2.tar.gz", hash = "sha256:f224ad253cc9cea7568f49077007d2263efa57396a2f2f78114066fd54b5c68e"},
]
dataclasses-json = [
    {file = "dataclasses-json-0.5.7.tar.gz", hash = "sha256:c2c11bc8214fbf709ffc369d11446ff6945254a7f09128154a7620613d8fda90"},
    {file = "dataclasses_json-0.5.7-py3-none-any.whl", hash = "sha256:bc285b5f892094c3a53d558858a88553dd6a61a11ab1a8128a0e554385dcc5dd"},
]
dateparser = [
    {file = "dateparser-1.1.1-py2.py3-none-any.whl", hash = "sha256:9600874312ff28a41f96ec7ccdc73be1d1c44435719da47fea3339d55ff5a628"},
    {file = "dateparser-1.1.1.tar.gz", hash = "sha256:038196b1f12c7397e38aad3d61588833257f6f552baa63a1499e6987fa8d42d9"},
]
"discord.py" = []
distro = [
    {file = "distro-1.6.0-py2.py3-none-any.whl", hash = "sha256:c8713330ab31a034623a9515663ed87696700b55f04556b97c39cd261aa70dc7"},
    {file = "distro-1.6.0.tar.gz", hash = "sha256:83f5e5a09f9c5f68f60173de572930effbcc0287bb84fdc4426cb4168c088424"},
]
ebird-api = [
    {file = "ebird-api-3.0.6.tar.gz", hash = "sha256:3a65f0d1419fe295eef31e83577d1735f768609b3568b74ca4541f3f5407018a"},
    {file = "ebird_api-3.0.6-py2.py3-none-any.whl", hash = "sha256:2d5117048a05a2d2df24d3b3f9c12a2da9ea4c7fdad7cf753a392a639c42a793"},
]
exceptiongroup = [
    {file = "exceptiongroup-1.0.0rc7-py3-none-any.whl", hash = "sha256:82dc1cfc21bb5f921a25925e80ec696c71b7d108c6c63bd8a786abe2b73c3263"},
    {file = "exceptiongroup-1.0.0rc7.tar.gz", hash = "sha256:2019e6e9d6ef84ff65c5c7c451b75802c662d53bcb124abf47ad118d39f9a1ca"},
]
fuzzywuzzy = [
    {file = "fuzzywuzzy-0.18.0-py2.py3-none-any.whl", hash = "sha256:928244b28db720d1e0ee7587acf660ea49d7e4c632569cad4f1cd7e68a5f0993"},
    {file = "fuzzywuzzy-0.18.0.tar.gz", hash = "sha256:45016e92264780e58972dca1b3d939ac864b78437422beecebb3095f8efd00e8"},
]
html2markdown = [
    {file = "html2markdown-0.1.7.tar.gz", hash = "sha256:92baf932c7f216be6d9459a191d45b6401e204bda7a5413febafa875512cfa8c"},
]
idna = [
    {file = "idna-3.2-py3-none-any.whl", hash = "sha256:14475042e284991034cb48e06f6851428fb14c4dc953acd9be9a5e95c7b6dd7a"},
    {file = "idna-3.2.tar.gz", hash = "sha256:467fbad99067910785144ce333826c71fb0e63a425657295239737f7ecd125f3"},
]
importlib-metadata = [
    {file = "importlib_metadata-4.11.4-py3-none-any.whl", hash = "sha256:c58c8eb8a762858f49e18436ff552e83914778e50e9d2f1660535ffb364552ec"},
    {file = "importlib_metadata-4.11.4.tar.gz", hash = "sha256:5d26852efe48c0a32b0509ffbc583fda1a2266545a78d104a6f4aff3db17d700"},
]
inflect = [
    {file = "inflect-5.6.0-py3-none-any.whl", hash = "sha256:967d6db69932bac9f1977b8f2dd131a59147f4b56134cfc74a3f44e5adb65223"},
    {file = "inflect-5.6.0.tar.gz", hash = "sha256:a0612e7bba1028bb7efa121bf8f012aeda9355252d01b257057fa2a8f5859cef"},
]
iniconfig = [
    {file = "iniconfig-1.1.1-py2.py3-none-any.whl", hash = "sha256:011e24c64b7f47f6ebd835bb12a743f2fbe9a26d4cecaa7f53bc4f35ee9da8b3"},
    {file = "iniconfig-1.1.1.tar.gz", hash = "sha256:bc3af051d7d14b2ee5ef9969666def0cd1a000e121eaea580d4a313df4b37f32"},
]
jeepney = [
    {file = "jeepney-0.8.0-py3-none-any.whl", hash = "sha256:c0a454ad016ca575060802ee4d590dd912e35c122fa04e70306de3d076cce755"},
    {file = "jeepney-0.8.0.tar.gz", hash = "sha256:5efe48d255973902f6badc3ce55e2aa6c5c3b3bc642059ef3a91247bcfcc5806"},
]
keyring = [
    {file = "keyring-23.5.1-py3-none-any.whl", hash = "sha256:9ef58314bcc823f426b49ec787539a2d73571b37de4cd498f839803b01acff1e"},
    {file = "keyring-23.5.1.tar.gz", hash = "sha256:dee502cdf18a98211bef428eea11456a33c00718b2f08524fd5727c7f424bffd"},
]
markdown = [
    {file = "Markdown-3.3.4-py3-none-any.whl", hash = "sha256:96c3ba1261de2f7547b46a00ea8463832c921d3f9d6aba3f255a6f71386db20c"},
    {file = "Markdown-3.3.4.tar.gz", hash = "sha256:31b5b491868dcc87d6c24b7e3d19a0d730d59d3e46f4eea6430a321bed387a49"},
]
marshmallow = [
    {file = "marshmallow-3.15.0-py3-none-any.whl", hash = "sha256:ff79885ed43b579782f48c251d262e062bce49c65c52412458769a4fb57ac30f"},
    {file = "marshmallow-3.15.0.tar.gz", hash = "sha256:2aaaab4f01ef4f5a011a21319af9fce17ab13bf28a026d1252adab0e035648d5"},
]
marshmallow-enum = [
    {file = "marshmallow-enum-1.5.1.tar.gz", hash = "sha256:38e697e11f45a8e64b4a1e664000897c659b60aa57bfa18d44e226a9920b6e58"},
    {file = "marshmallow_enum-1.5.1-py2.py3-none-any.whl", hash = "sha256:57161ab3dbfde4f57adeb12090f39592e992b9c86d206d02f6bd03ebec60f072"},
]
multidict = [
    {file = "multidict-5.1.0-cp36-cp36m-macosx_10_14_x86_64.whl", hash = "sha256:b7993704f1a4b204e71debe6095150d43b2ee6150fa4f44d6d966ec356a8d61f"},
    {file = "multidict-5.1.0-cp36-cp36m-manylinux1_i686.whl", hash = "sha256:9dd6e9b1a913d096ac95d0399bd737e00f2af1e1594a787e00f7975778c8b2bf"},
    {file = "multidict-5.1.0-cp36-cp36m-manylinux2014_aarch64.whl", hash = "sha256:f21756997ad8ef815d8ef3d34edd98804ab5ea337feedcd62fb52d22bf531281"},
    {file = "multidict-5.1.0-cp36-cp36m-manylinux2014_i686.whl", hash = "sha256:1ab820665e67373de5802acae069a6a05567ae234ddb129f31d290fc3d1aa56d"},
    {file = "multidict-5.1.0-cp36-cp36m-manylinux2014_ppc64le.whl", hash = "sha256:9436dc58c123f07b230383083855593550c4d301d2532045a17ccf6eca505f6d"},
    {file = "multidict-5.1.0-cp36-cp36m-manylinux2014_s390x.whl", hash = "sha256:830f57206cc96ed0ccf68304141fec9481a096c4d2e2831f311bde1c404401da"},
    {file = "multidict-5.1.0-cp36-cp36m-manylinux2014_x86_64.whl", hash = "sha256:2e68965192c4ea61fff1b81c14ff712fc7dc15d2bd120602e4a3494ea6584224"},
    {file = "multidict-5.1.0-cp36-cp36m-win32.whl", hash = "sha256:2f1a132f1c88724674271d636e6b7351477c27722f2ed789f719f9e3545a3d26"},
    {file = "multidict-5.1.0-cp36-cp36m-win_amd64.whl", hash = "sha256:3a4f32116f8f72ecf2a29dabfb27b23ab7cdc0ba807e8459e59a93a9be9506f6"},
    {file = "multidict-5.1.0-cp37-cp37m-macosx_10_14_x86_64.whl", hash = "sha256:46c73e09ad374a6d876c599f2328161bcd95e280f84d2060cf57991dec5cfe76"},
    {file = "multidict-5.1.0-cp37-cp37m-manylinux1_i686.whl", hash = "sha256:018132dbd8688c7a69ad89c4a3f39ea2f9f33302ebe567a879da8f4ca73f0d0a"},
    {file = "multidict-5.1.0-cp37-cp37m-manylinux2014_aarch64.whl", hash = "sha256:4b186eb7d6ae7c06eb4392411189469e6a820da81447f46c0072a41c748ab73f"},
    {file = "multidict-5.1.0-cp37-cp37m-manylinux2014_i686.whl", hash = "sha256:3a041b76d13706b7fff23b9fc83117c7b8fe8d5fe9e6be45eee72b9baa75f348"},
    {file = "multidict-5.1.0-cp37-cp37m-manylinux2014_ppc64le.whl", hash = "sha256:051012ccee979b2b06be928a6150d237aec75dd6bf2d1eeeb190baf2b05abc93"},
    {file = "multidict-5.1.0-cp37-cp37m-manylinux2014_s390x.whl", hash = "sha256:6a4d5ce640e37b0efcc8441caeea8f43a06addace2335bd11151bc02d2ee31f9"},
    {file = "multidict-5.1.0-cp37-cp37m-manylinux2014_x86_64.whl", hash = "sha256:5cf3443199b83ed9e955f511b5b241fd3ae004e3cb81c58ec10f4fe47c7dce37"},
    {file = "multidict-5.1.0-cp37-cp37m-win32.whl", hash = "sha256:f200755768dc19c6f4e2b672421e0ebb3dd54c38d5a4f262b872d8cfcc9e93b5"},
    {file = "multidict-5.1.0-cp37-cp37m-win_amd64.whl", hash = "sha256:05c20b68e512166fddba59a918773ba002fdd77800cad9f55b59790030bab632"},
    {file = "multidict-5.1.0-cp38-cp38-macosx_10_14_x86_64.whl", hash = "sha256:54fd1e83a184e19c598d5e70ba508196fd0bbdd676ce159feb412a4a6664f952"},
    {file = "multidict-5.1.0-cp38-cp38-manylinux1_i686.whl", hash = "sha256:0e3c84e6c67eba89c2dbcee08504ba8644ab4284863452450520dad8f1e89b79"},
    {file = "multidict-5.1.0-cp38-cp38-manylinux2014_aarch64.whl", hash = "sha256:dc862056f76443a0db4509116c5cd480fe1b6a2d45512a653f9a855cc0517456"},
    {file = "multidict-5.1.0-cp38-cp38-manylinux2014_i686.whl", hash = "sha256:0e929169f9c090dae0646a011c8b058e5e5fb391466016b39d21745b48817fd7"},
    {file = "multidict-5.1.0-cp38-cp38-manylinux2014_ppc64le.whl", hash = "sha256:d81eddcb12d608cc08081fa88d046c78afb1bf8107e6feab5d43503fea74a635"},
    {file = "multidict-5.1.0-cp38-cp38-manylinux2014_s390x.whl", hash = "sha256:585fd452dd7782130d112f7ddf3473ffdd521414674c33876187e101b588738a"},
    {file = "multidict-5.1.0-cp38-cp38-manylinux2014_x86_64.whl", hash = "sha256:37e5438e1c78931df5d3c0c78ae049092877e5e9c02dd1ff5abb9cf27a5914ea"},
    {file = "multidict-5.1.0-cp38-cp38-win32.whl", hash = "sha256:07b42215124aedecc6083f1ce6b7e5ec5b50047afa701f3442054373a6deb656"},
    {file = "multidict-5.1.0-cp38-cp38-win_amd64.whl", hash = "sha256:929006d3c2d923788ba153ad0de8ed2e5ed39fdbe8e7be21e2f22ed06c6783d3"},
    {file = "multidict-5.1.0-cp39-cp39-macosx_10_14_x86_64.whl", hash = "sha256:b797515be8743b771aa868f83563f789bbd4b236659ba52243b735d80b29ed93"},
    {file = "multidict-5.1.0-cp39-cp39-manylinux1_i686.whl", hash = "sha256:d5c65bdf4484872c4af3150aeebe101ba560dcfb34488d9a8ff8dbcd21079647"},
    {file = "multidict-5.1.0-cp39-cp39-manylinux2014_aarch64.whl", hash = "sha256:b47a43177a5e65b771b80db71e7be76c0ba23cc8aa73eeeb089ed5219cdbe27d"},
    {file = "multidict-5.1.0-cp39-cp39-manylinux2014_i686.whl", hash = "sha256:806068d4f86cb06af37cd65821554f98240a19ce646d3cd24e1c33587f313eb8"},
    {file = "multidict-5.1.0-cp39-cp39-manylinux2014_ppc64le.whl", hash = "sha256:46dd362c2f045095c920162e9307de5ffd0a1bfbba0a6e990b344366f55a30c1"},
    {file = "multidict-5.1.0-cp39-cp39-manylinux2014_s390x.whl", hash = "sha256:ace010325c787c378afd7f7c1ac66b26313b3344628652eacd149bdd23c68841"},
    {file = "multidict-5.1.0-cp39-cp39-manylinux2014_x86_64.whl", hash = "sha256:ecc771ab628ea281517e24fd2c52e8f31c41e66652d07599ad8818abaad38cda"},
    {file = "multidict-5.1.0-cp39-cp39-win32.whl", hash = "sha256:fc13a9524bc18b6fb6e0dbec3533ba0496bbed167c56d0aabefd965584557d80"},
    {file = "multidict-5.1.0-cp39-cp39-win_amd64.whl", hash = "sha256:7df80d07818b385f3129180369079bd6934cf70469f99daaebfac89dca288359"},
    {file = "multidict-5.1.0.tar.gz", hash = "sha256:25b4e5f22d3a37ddf3effc0710ba692cfc792c2b9edfb9c05aefe823256e84d5"},
]
mypy-extensions = [
    {file = "mypy_extensions-0.4.3-py2.py3-none-any.whl", hash = "sha256:090fedd75945a69ae91ce1303b5824f428daf5a028d2f6ab8a299250a846f15d"},
    {file = "mypy_extensions-0.4.3.tar.gz", hash = "sha256:2d82818f5bb3e369420cb3c4060a7970edba416647068eb4c5343488a6c604a8"},
]
packaging = [
    {file = "packaging-21.3-py3-none-any.whl", hash = "sha256:ef103e05f519cdc783ae24ea4e2e0f508a9c99b2d4969652eed6a2e1ea5bd522"},
    {file = "packaging-21.3.tar.gz", hash = "sha256:dd47c42927d89ab911e606518907cc2d3a1f38bbd026385970643f9c5b8ecfeb"},
]
pathspec = [
    {file = "pathspec-0.9.0-py2.py3-none-any.whl", hash = "sha256:7d15c4ddb0b5c802d161efc417ec1a2558ea2653c2e8ad9c19098201dc1c993a"},
    {file = "pathspec-0.9.0.tar.gz", hash = "sha256:e564499435a2673d586f6b2130bb5b95f04a3ba06f81b8f895b651a3c76aabb1"},
]
platformdirs = [
    {file = "platformdirs-2.5.2-py3-none-any.whl", hash = "sha256:027d8e83a2d7de06bbac4e5ef7e023c02b863d7ea5d079477e722bb41ab25788"},
    {file = "platformdirs-2.5.2.tar.gz", hash = "sha256:58c8abb07dcb441e6ee4b11d8df0ac856038f944ab98b7be6b27b2a3c7feef19"},
]
pluggy = [
    {file = "pluggy-1.0.0-py2.py3-none-any.whl", hash = "sha256:74134bbf457f031a36d68416e1509f34bd5ccc019f0bcc952c7b909d06b37bd3"},
    {file = "pluggy-1.0.0.tar.gz", hash = "sha256:4224373bacce55f955a878bf9cfa763c1e360858e330072059e10bad68531159"},
]
psutil = [
    {file = "psutil-5.8.0-cp27-cp27m-macosx_10_9_x86_64.whl", hash = "sha256:0066a82f7b1b37d334e68697faba68e5ad5e858279fd6351c8ca6024e8d6ba64"},
    {file = "psutil-5.8.0-cp27-cp27m-manylinux2010_i686.whl", hash = "sha256:0ae6f386d8d297177fd288be6e8d1afc05966878704dad9847719650e44fc49c"},
    {file = "psutil-5.8.0-cp27-cp27m-manylinux2010_x86_64.whl", hash = "sha256:12d844996d6c2b1d3881cfa6fa201fd635971869a9da945cf6756105af73d2df"},
    {file = "psutil-5.8.0-cp27-cp27mu-manylinux2010_i686.whl", hash = "sha256:02b8292609b1f7fcb34173b25e48d0da8667bc85f81d7476584d889c6e0f2131"},
    {file = "psutil-5.8.0-cp27-cp27mu-manylinux2010_x86_64.whl", hash = "sha256:6ffe81843131ee0ffa02c317186ed1e759a145267d54fdef1bc4ea5f5931ab60"},
    {file = "psutil-5.8.0-cp27-none-win32.whl", hash = "sha256:ea313bb02e5e25224e518e4352af4bf5e062755160f77e4b1767dd5ccb65f876"},
    {file = "psutil-5.8.0-cp27-none-win_amd64.whl", hash = "sha256:5da29e394bdedd9144c7331192e20c1f79283fb03b06e6abd3a8ae45ffecee65"},
    {file = "psutil-5.8.0-cp36-cp36m-macosx_10_9_x86_64.whl", hash = "sha256:74fb2557d1430fff18ff0d72613c5ca30c45cdbfcddd6a5773e9fc1fe9364be8"},
    {file = "psutil-5.8.0-cp36-cp36m-manylinux2010_i686.whl", hash = "sha256:74f2d0be88db96ada78756cb3a3e1b107ce8ab79f65aa885f76d7664e56928f6"},
    {file = "psutil-5.8.0-cp36-cp36m-manylinux2010_x86_64.whl", hash = "sha256:99de3e8739258b3c3e8669cb9757c9a861b2a25ad0955f8e53ac662d66de61ac"},
    {file = "psutil-5.8.0-cp36-cp36m-win32.whl", hash = "sha256:36b3b6c9e2a34b7d7fbae330a85bf72c30b1c827a4366a07443fc4b6270449e2"},
    {file = "psutil-5.8.0-cp36-cp36m-win_amd64.whl", hash = "sha256:52de075468cd394ac98c66f9ca33b2f54ae1d9bff1ef6b67a212ee8f639ec06d"},
    {file = "psutil-5.8.0-cp37-cp37m-macosx_10_9_x86_64.whl", hash = "sha256:c6a5fd10ce6b6344e616cf01cc5b849fa8103fbb5ba507b6b2dee4c11e84c935"},
    {file = "psutil-5.8.0-cp37-cp37m-manylinux2010_i686.whl", hash = "sha256:61f05864b42fedc0771d6d8e49c35f07efd209ade09a5afe6a5059e7bb7bf83d"},
    {file = "psutil-5.8.0-cp37-cp37m-manylinux2010_x86_64.whl", hash = "sha256:0dd4465a039d343925cdc29023bb6960ccf4e74a65ad53e768403746a9207023"},
    {file = "psutil-5.8.0-cp37-cp37m-win32.whl", hash = "sha256:1bff0d07e76114ec24ee32e7f7f8d0c4b0514b3fae93e3d2aaafd65d22502394"},
    {file = "psutil-5.8.0-cp37-cp37m-win_amd64.whl", hash = "sha256:fcc01e900c1d7bee2a37e5d6e4f9194760a93597c97fee89c4ae51701de03563"},
    {file = "psutil-5.8.0-cp38-cp38-macosx_10_9_x86_64.whl", hash = "sha256:6223d07a1ae93f86451d0198a0c361032c4c93ebd4bf6d25e2fb3edfad9571ef"},
    {file = "psutil-5.8.0-cp38-cp38-manylinux2010_i686.whl", hash = "sha256:d225cd8319aa1d3c85bf195c4e07d17d3cd68636b8fc97e6cf198f782f99af28"},
    {file = "psutil-5.8.0-cp38-cp38-manylinux2010_x86_64.whl", hash = "sha256:28ff7c95293ae74bf1ca1a79e8805fcde005c18a122ca983abf676ea3466362b"},
    {file = "psutil-5.8.0-cp38-cp38-win32.whl", hash = "sha256:ce8b867423291cb65cfc6d9c4955ee9bfc1e21fe03bb50e177f2b957f1c2469d"},
    {file = "psutil-5.8.0-cp38-cp38-win_amd64.whl", hash = "sha256:90f31c34d25b1b3ed6c40cdd34ff122b1887a825297c017e4cbd6796dd8b672d"},
    {file = "psutil-5.8.0-cp39-cp39-macosx_10_9_x86_64.whl", hash = "sha256:6323d5d845c2785efb20aded4726636546b26d3b577aded22492908f7c1bdda7"},
    {file = "psutil-5.8.0-cp39-cp39-manylinux2010_i686.whl", hash = "sha256:245b5509968ac0bd179287d91210cd3f37add77dad385ef238b275bad35fa1c4"},
    {file = "psutil-5.8.0-cp39-cp39-manylinux2010_x86_64.whl", hash = "sha256:90d4091c2d30ddd0a03e0b97e6a33a48628469b99585e2ad6bf21f17423b112b"},
    {file = "psutil-5.8.0-cp39-cp39-win32.whl", hash = "sha256:ea372bcc129394485824ae3e3ddabe67dc0b118d262c568b4d2602a7070afdb0"},
    {file = "psutil-5.8.0-cp39-cp39-win_amd64.whl", hash = "sha256:f4634b033faf0d968bb9220dd1c793b897ab7f1189956e1aa9eae752527127d3"},
    {file = "psutil-5.8.0.tar.gz", hash = "sha256:0c9ccb99ab76025f2f0bbecf341d4656e9c1351db8cc8a03ccd62e318ab4b5c6"},
]
py = [
    {file = "py-1.11.0-py2.py3-none-any.whl", hash = "sha256:607c53218732647dff4acdfcd50cb62615cedf612e72d1724fb1a0cc6405b378"},
    {file = "py-1.11.0.tar.gz", hash = "sha256:51c75c4126074b472f746a24399ad32f6053d1b34b68d2fa41e558e6f4a98719"},
]
pycparser = [
    {file = "pycparser-2.20-py2.py3-none-any.whl", hash = "sha256:7582ad22678f0fcd81102833f60ef8d0e57288b6b5fb00323d101be910e35705"},
    {file = "pycparser-2.20.tar.gz", hash = "sha256:2d475327684562c3a96cc71adf7dc8c4f0565175cf86b6d7a404ff4c771f15f0"},
]
pygments = [
    {file = "Pygments-2.10.0-py3-none-any.whl", hash = "sha256:b8e67fe6af78f492b3c4b3e2970c0624cbf08beb1e493b2c99b9fa1b67a20380"},
    {file = "Pygments-2.10.0.tar.gz", hash = "sha256:f398865f7eb6874156579fdf36bc840a03cab64d1cde9e93d68f46a425ec52c6"},
]
pyinaturalist = [
    {file = "pyinaturalist-0.17.1-py3-none-any.whl", hash = "sha256:18e6abe59b2893398597ece50a8a62c09bac38c29d698318cf529d3f710c3112"},
    {file = "pyinaturalist-0.17.1.tar.gz", hash = "sha256:d7f25552e024faa40be3185e0fa6c4699a7102a92e4f923635b2c04eeb501dcd"},
]
pynacl = [
    {file = "PyNaCl-1.4.0-cp27-cp27m-macosx_10_10_x86_64.whl", hash = "sha256:ea6841bc3a76fa4942ce00f3bda7d436fda21e2d91602b9e21b7ca9ecab8f3ff"},
    {file = "PyNaCl-1.4.0-cp27-cp27m-manylinux1_x86_64.whl", hash = "sha256:d452a6746f0a7e11121e64625109bc4468fc3100452817001dbe018bb8b08514"},
    {file = "PyNaCl-1.4.0-cp27-cp27m-win32.whl", hash = "sha256:2fe0fc5a2480361dcaf4e6e7cea00e078fcda07ba45f811b167e3f99e8cff574"},
    {file = "PyNaCl-1.4.0-cp27-cp27m-win_amd64.whl", hash = "sha256:f8851ab9041756003119368c1e6cd0b9c631f46d686b3904b18c0139f4419f80"},
    {file = "PyNaCl-1.4.0-cp27-cp27mu-manylinux1_x86_64.whl", hash = "sha256:7757ae33dae81c300487591c68790dfb5145c7d03324000433d9a2c141f82af7"},
    {file = "PyNaCl-1.4.0-cp35-abi3-macosx_10_10_x86_64.whl", hash = "sha256:757250ddb3bff1eecd7e41e65f7f833a8405fede0194319f87899690624f2122"},
    {file = "PyNaCl-1.4.0-cp35-abi3-manylinux1_x86_64.whl", hash = "sha256:30f9b96db44e09b3304f9ea95079b1b7316b2b4f3744fe3aaecccd95d547063d"},
    {file = "PyNaCl-1.4.0-cp35-abi3-win32.whl", hash = "sha256:4e10569f8cbed81cb7526ae137049759d2a8d57726d52c1a000a3ce366779634"},
    {file = "PyNaCl-1.4.0-cp35-abi3-win_amd64.whl", hash = "sha256:c914f78da4953b33d4685e3cdc7ce63401247a21425c16a39760e282075ac4a6"},
    {file = "PyNaCl-1.4.0-cp35-cp35m-win32.whl", hash = "sha256:06cbb4d9b2c4bd3c8dc0d267416aaed79906e7b33f114ddbf0911969794b1cc4"},
    {file = "PyNaCl-1.4.0-cp35-cp35m-win_amd64.whl", hash = "sha256:511d269ee845037b95c9781aa702f90ccc36036f95d0f31373a6a79bd8242e25"},
    {file = "PyNaCl-1.4.0-cp36-cp36m-win32.whl", hash = "sha256:11335f09060af52c97137d4ac54285bcb7df0cef29014a1a4efe64ac065434c4"},
    {file = "PyNaCl-1.4.0-cp36-cp36m-win_amd64.whl", hash = "sha256:cd401ccbc2a249a47a3a1724c2918fcd04be1f7b54eb2a5a71ff915db0ac51c6"},
    {file = "PyNaCl-1.4.0-cp37-cp37m-win32.whl", hash = "sha256:8122ba5f2a2169ca5da936b2e5a511740ffb73979381b4229d9188f6dcb22f1f"},
    {file = "PyNaCl-1.4.0-cp37-cp37m-win_amd64.whl", hash = "sha256:537a7ccbea22905a0ab36ea58577b39d1fa9b1884869d173b5cf111f006f689f"},
    {file = "PyNaCl-1.4.0-cp38-cp38-win32.whl", hash = "sha256:9c4a7ea4fb81536c1b1f5cc44d54a296f96ae78c1ebd2311bd0b60be45a48d96"},
    {file = "PyNaCl-1.4.0-cp38-cp38-win_amd64.whl", hash = "sha256:7c6092102219f59ff29788860ccb021e80fffd953920c4a8653889c029b2d420"},
    {file = "PyNaCl-1.4.0.tar.gz", hash = "sha256:54e9a2c849c742006516ad56a88f5c74bf2ce92c9f67435187c3c5953b346505"},
]
pyparsing = [
    {file = "pyparsing-3.0.9-py3-none-any.whl", hash = "sha256:5026bae9a10eeaefb61dab2f09052b9f4307d44aee4eda64b309723d8d206bbc"},
    {file = "pyparsing-3.0.9.tar.gz", hash = "sha256:2b020ecf7d21b687f219b71ecad3631f644a47f01403fa1d1036b0c6416d70fb"},
]
pyrate-limiter = [
    {file = "pyrate-limiter-2.8.1.tar.gz", hash = "sha256:0741b7db4b3facdce60bd836e0fcc43911bc52c443f674f924afba7e02e79c18"},
]
pytest = [
    {file = "pytest-6.2.5-py3-none-any.whl", hash = "sha256:7310f8d27bc79ced999e760ca304d69f6ba6c6649c0b60fb0e04a4a77cacc134"},
    {file = "pytest-6.2.5.tar.gz", hash = "sha256:131b36680866a76e6781d13f101efb86cf674ebb9762eb70d3082b6f29889e89"},
]
python-dateutil = [
    {file = "python-dateutil-2.8.2.tar.gz", hash = "sha256:0123cacc1627ae19ddf3c27a5de5bd67ee4586fbdd6440d9748f8abb483d3e86"},
    {file = "python_dateutil-2.8.2-py2.py3-none-any.whl", hash = "sha256:961d03dc3453ebbc59dbdea9e4e11c5651520a876d0f4db161e8674aae935da9"},
]
python-forge = [
    {file = "python_forge-18.6.0-py35-none-any.whl", hash = "sha256:bf91f9a42150d569c2e9a0d90ab60a8cbed378bdf185e5120532a3481067395c"},
]
python-levenshtein-wheels = [
    {file = "python-Levenshtein-wheels-0.13.2.tar.gz", hash = "sha256:7bd8fc3ceeeaca626848a0d7a01d02f5b93475f2d56eaa37921f1271dec7bfb1"},
    {file = "python_Levenshtein_wheels-0.13.2-cp27-cp27m-manylinux1_i686.whl", hash = "sha256:c18114a8685684de347a7180c279b9ac228f2efff550db0f6e6d9b51e43a0d40"},
    {file = "python_Levenshtein_wheels-0.13.2-cp27-cp27m-manylinux1_x86_64.whl", hash = "sha256:3546e97f69040ee18945dfbd989f38b1a51771a73fa2e5c927a19617cee8770f"},
    {file = "python_Levenshtein_wheels-0.13.2-cp27-cp27m-manylinux2010_i686.whl", hash = "sha256:73efa05902c0b544c1228dee3460766141cca4bbe8cab759a179b3d0de830f20"},
    {file = "python_Levenshtein_wheels-0.13.2-cp27-cp27m-manylinux2010_x86_64.whl", hash = "sha256:80755131a888062345a5dc4d67cb40b103d3d56b1fbf73ebc23b09e90abe2aa5"},
    {file = "python_Levenshtein_wheels-0.13.2-cp27-cp27mu-manylinux1_i686.whl", hash = "sha256:68bd86b9ecd9145939f902f989bf0c2a4116248f63cd9417f39f91be17cceffd"},
    {file = "python_Levenshtein_wheels-0.13.2-cp27-cp27mu-manylinux1_x86_64.whl", hash = "sha256:c2a4710965a3b3e1c95ffe55bd9c3b7af2b8c5ca20bd6d3c7b2c8b19dc7c8d52"},
    {file = "python_Levenshtein_wheels-0.13.2-cp27-cp27mu-manylinux2010_i686.whl", hash = "sha256:a361cb9531ca5c626f6d2000c584ffd275a663cfd0c1552df996a892e23ccd2a"},
    {file = "python_Levenshtein_wheels-0.13.2-cp27-cp27mu-manylinux2010_x86_64.whl", hash = "sha256:e6120a75e75c36dd647303ea932136d57c338ac6fe439c664425e6a4c1a9ccb3"},
    {file = "python_Levenshtein_wheels-0.13.2-cp36-cp36m-manylinux1_i686.whl", hash = "sha256:74f1726463d8cdd53966e32f0e3431466506b7dc74c7fa255f53cf3f207aaf36"},
    {file = "python_Levenshtein_wheels-0.13.2-cp36-cp36m-manylinux1_x86_64.whl", hash = "sha256:39beafdf1621a01d2bb41eb3594016d601096dc5243819651d5f2ab2676184db"},
    {file = "python_Levenshtein_wheels-0.13.2-cp36-cp36m-manylinux2010_i686.whl", hash = "sha256:973ea9372520077191d30e31e27d0bd256b36646ec9b642fc6afe2de4093a8eb"},
    {file = "python_Levenshtein_wheels-0.13.2-cp36-cp36m-manylinux2010_x86_64.whl", hash = "sha256:6c435c871a7c2ee9b90cdb14df9bb4d3388472a71eb8727f903d7271a6923f4f"},
    {file = "python_Levenshtein_wheels-0.13.2-cp36-cp36m-manylinux2014_aarch64.whl", hash = "sha256:524143d10396a9c015ffd5fa75ffbd3abf7aeec8ff5eaf4d5c559f5805fe174b"},
    {file = "python_Levenshtein_wheels-0.13.2-cp36-cp36m-win32.whl", hash = "sha256:935b014887fcfd60544ca9cab7810acd5504529d85ea058bb167259c77412831"},
    {file = "python_Levenshtein_wheels-0.13.2-cp36-cp36m-win_amd64.whl", hash = "sha256:088cb1ec5cefc1c1d28e2b2bce0f11159a9f934565c6515f288e1d1526cbd6d6"},
    {file = "python_Levenshtein_wheels-0.13.2-cp37-cp37m-manylinux1_i686.whl", hash = "sha256:ca2cb3aea90227af2633ed58a2187fdb892a6373407c6aae5e3be28eb3b5cae3"},
    {file = "python_Levenshtein_wheels-0.13.2-cp37-cp37m-manylinux1_x86_64.whl", hash = "sha256:0922fd8eb1922bc1bfae40bca8013e2e3d37edab5913707d832136274994f58f"},
    {file = "python_Levenshtein_wheels-0.13.2-cp37-cp37m-manylinux2010_i686.whl", hash = "sha256:2257bfd55fd930fb57ac05840b31d0334e329e290fea81e8458ce87d4793ff7e"},
    {file = "python_Levenshtein_wheels-0.13.2-cp37-cp37m-manylinux2010_x86_64.whl", hash = "sha256:7b12d9a5442f1958a04dd4b9136620c8f510982a9c8561ac2f3482eb80c10c1b"},
    {file = "python_Levenshtein_wheels-0.13.2-cp37-cp37m-manylinux2014_aarch64.whl", hash = "sha256:d17b470ab901b1e06b96a8c9f29d6182449075f5c10ebaaee59e820a22805c0f"},
    {file = "python_Levenshtein_wheels-0.13.2-cp37-cp37m-win32.whl", hash = "sha256:b3ab0f2828f74eb0691d77ab46dc2effb459dd889fb0e4c4e7d835ab1e4bd86d"},
    {file = "python_Levenshtein_wheels-0.13.2-cp37-cp37m-win_amd64.whl", hash = "sha256:ae14f2bc45192bb0bcdda2c8183252c1e96b669ba60ed95cfecdb6fb6cf77586"},
    {file = "python_Levenshtein_wheels-0.13.2-cp38-cp38-manylinux1_i686.whl", hash = "sha256:cca7d7d7a4e94558482767fb42db557655c404bb80752cf9d362fc0c3839e7f5"},
    {file = "python_Levenshtein_wheels-0.13.2-cp38-cp38-manylinux1_x86_64.whl", hash = "sha256:2e101f3c5f74edcc4b0761909790ba83afdfcdef8d0c95fef9ccbb2cda413cee"},
    {file = "python_Levenshtein_wheels-0.13.2-cp38-cp38-manylinux2010_i686.whl", hash = "sha256:ed71883e2a48865012819e961e09690c699ba236097a77a6bf062412c2553d6a"},
    {file = "python_Levenshtein_wheels-0.13.2-cp38-cp38-manylinux2010_x86_64.whl", hash = "sha256:58c3bbc94fa65e9f434593092fe26021166eb9c0b129dddcaf415e839d33ca47"},
    {file = "python_Levenshtein_wheels-0.13.2-cp38-cp38-manylinux2014_aarch64.whl", hash = "sha256:adb2c3cb7b8e2c11785908d68b5097fa634da179c2002a4b7b3c7dff991573d8"},
    {file = "python_Levenshtein_wheels-0.13.2-cp38-cp38-win32.whl", hash = "sha256:8511dc759b61e6ddb68ceab7540a3d9facaa648468cf117a0f91d72abb34ec77"},
    {file = "python_Levenshtein_wheels-0.13.2-cp38-cp38-win_amd64.whl", hash = "sha256:d439e44856702a0c14a2470bc026dacfe89acead538b64d32d80a81954e86c66"},
    {file = "python_Levenshtein_wheels-0.13.2-cp39-cp39-manylinux1_i686.whl", hash = "sha256:ca140bfaca168bfd81bade0a2f8ddaedc65dd508aabe704e7bf6902af4a72133"},
    {file = "python_Levenshtein_wheels-0.13.2-cp39-cp39-manylinux1_x86_64.whl", hash = "sha256:f9a9d6fd3b23dd992ad97d84016ff83ebef0a3deb0d17cd7ec1dec6bd2a03fe3"},
    {file = "python_Levenshtein_wheels-0.13.2-cp39-cp39-manylinux2010_i686.whl", hash = "sha256:a3b448dd1df9678ebf072230a4f12c89a9c0d26283ae0316cc1041e340ae6848"},
    {file = "python_Levenshtein_wheels-0.13.2-cp39-cp39-manylinux2010_x86_64.whl", hash = "sha256:db093fdd8386dd9733064541455a45b777125db0e232f95e732ccb1e4e3204ae"},
    {file = "python_Levenshtein_wheels-0.13.2-cp39-cp39-manylinux2014_aarch64.whl", hash = "sha256:c80f9b14e5f361fd909981ed1474eeb22719e501153f3b98d44d97da2becffb7"},
    {file = "python_Levenshtein_wheels-0.13.2-cp39-cp39-win32.whl", hash = "sha256:2ad9aee1bd64b2e0faa80417c352a04f6b963424f51f2074ad279e6a6cdff603"},
    {file = "python_Levenshtein_wheels-0.13.2-cp39-cp39-win_amd64.whl", hash = "sha256:350d473dc4f262ce37b12c57806b0422bd5a9a1a755717174225ef6062ab2c5a"},
    {file = "python_Levenshtein_wheels-0.13.2-pp27-pypy_73-manylinux1_x86_64.whl", hash = "sha256:ce672ee3f9d635e63fdaba07d7a7dc4711c51007ab4d9033d8380bad8b7c9ade"},
    {file = "python_Levenshtein_wheels-0.13.2-pp27-pypy_73-manylinux2010_x86_64.whl", hash = "sha256:92cf7b7b3e9cac8637575640baefd3c860d87cd001893a19a5bccb6eb9027ce4"},
    {file = "python_Levenshtein_wheels-0.13.2-pp36-pypy36_pp73-manylinux1_x86_64.whl", hash = "sha256:c50683f846cbf1248f82d05b11487a7f0aaa01583d82c39b009b9c7db4fa358e"},
    {file = "python_Levenshtein_wheels-0.13.2-pp36-pypy36_pp73-manylinux2010_x86_64.whl", hash = "sha256:96cb222d45da3c960f22a2bb694a0b4d57d2a62a03b24e4dfae01ab5a1a30cfe"},
    {file = "python_Levenshtein_wheels-0.13.2-pp36-pypy36_pp73-win32.whl", hash = "sha256:641a14fd3bf28e1b4a443cbf0a5c8c7ce255f2be67019862d3734274018e56ed"},
    {file = "python_Levenshtein_wheels-0.13.2-pp37-pypy37_pp73-manylinux1_x86_64.whl", hash = "sha256:5f37c055dcf8ea3fa88bb62c63195cbb05619236ae289aefa1cb0720fa01373e"},
    {file = "python_Levenshtein_wheels-0.13.2-pp37-pypy37_pp73-manylinux2010_x86_64.whl", hash = "sha256:4c55f77ac0b9c87152a409824f9880c8abebe0a7381956a260a4c52e16e32b6b"},
    {file = "python_Levenshtein_wheels-0.13.2-pp37-pypy37_pp73-win32.whl", hash = "sha256:150852c3851659fc95a3435331e9c980ebde6729f2cb0cf5ed4a33f98b0f0839"},
]
pytz = [
    {file = "pytz-2021.1-py2.py3-none-any.whl", hash = "sha256:eb10ce3e7736052ed3623d49975ce333bcd712c7bb19a58b9e2089d4057d0798"},
    {file = "pytz-2021.1.tar.gz", hash = "sha256:83a4a90894bf38e243cf052c8b58f381bfe9a7a483f6a9cab140bc7f702ac4da"},
]
pytz-deprecation-shim = [
    {file = "pytz_deprecation_shim-0.1.0.post0-py2.py3-none-any.whl", hash = "sha256:8314c9692a636c8eb3bda879b9f119e350e93223ae83e70e80c31675a0fdc1a6"},
    {file = "pytz_deprecation_shim-0.1.0.post0.tar.gz", hash = "sha256:af097bae1b616dde5c5744441e2ddc69e74dfdcb0c263129610d85b87445a59d"},
]
pywin32-ctypes = [
    {file = "pywin32-ctypes-0.2.0.tar.gz", hash = "sha256:24ffc3b341d457d48e8922352130cf2644024a4ff09762a2261fd34c36ee5942"},
    {file = "pywin32_ctypes-0.2.0-py2.py3-none-any.whl", hash = "sha256:9dc2d991b3479cc2df15930958b674a48a227d5361d413827a4cfd0b5876fc98"},
]
pyyaml = [
    {file = "PyYAML-5.4.1-cp27-cp27m-macosx_10_9_x86_64.whl", hash = "sha256:3b2b1824fe7112845700f815ff6a489360226a5609b96ec2190a45e62a9fc922"},
    {file = "PyYAML-5.4.1-cp27-cp27m-win32.whl", hash = "sha256:129def1b7c1bf22faffd67b8f3724645203b79d8f4cc81f674654d9902cb4393"},
    {file = "PyYAML-5.4.1-cp27-cp27m-win_amd64.whl", hash = "sha256:4465124ef1b18d9ace298060f4eccc64b0850899ac4ac53294547536533800c8"},
    {file = "PyYAML-5.4.1-cp27-cp27mu-manylinux1_x86_64.whl", hash = "sha256:bb4191dfc9306777bc594117aee052446b3fa88737cd13b7188d0e7aa8162185"},
    {file = "PyYAML-5.4.1-cp36-cp36m-macosx_10_9_x86_64.whl", hash = "sha256:6c78645d400265a062508ae399b60b8c167bf003db364ecb26dcab2bda048253"},
    {file = "PyYAML-5.4.1-cp36-cp36m-manylinux1_x86_64.whl", hash = "sha256:4e0583d24c881e14342eaf4ec5fbc97f934b999a6828693a99157fde912540cc"},
    {file = "PyYAML-5.4.1-cp36-cp36m-manylinux2014_aarch64.whl", hash = "sha256:72a01f726a9c7851ca9bfad6fd09ca4e090a023c00945ea05ba1638c09dc3347"},
    {file = "PyYAML-5.4.1-cp36-cp36m-manylinux2014_s390x.whl", hash = "sha256:895f61ef02e8fed38159bb70f7e100e00f471eae2bc838cd0f4ebb21e28f8541"},
    {file = "PyYAML-5.4.1-cp36-cp36m-win32.whl", hash = "sha256:3bd0e463264cf257d1ffd2e40223b197271046d09dadf73a0fe82b9c1fc385a5"},
    {file = "PyYAML-5.4.1-cp36-cp36m-win_amd64.whl", hash = "sha256:e4fac90784481d221a8e4b1162afa7c47ed953be40d31ab4629ae917510051df"},
    {file = "PyYAML-5.4.1-cp37-cp37m-macosx_10_9_x86_64.whl", hash = "sha256:5accb17103e43963b80e6f837831f38d314a0495500067cb25afab2e8d7a4018"},
    {file = "PyYAML-5.4.1-cp37-cp37m-manylinux1_x86_64.whl", hash = "sha256:e1d4970ea66be07ae37a3c2e48b5ec63f7ba6804bdddfdbd3cfd954d25a82e63"},
    {file = "PyYAML-5.4.1-cp37-cp37m-manylinux2014_aarch64.whl", hash = "sha256:cb333c16912324fd5f769fff6bc5de372e9e7a202247b48870bc251ed40239aa"},
    {file = "PyYAML-5.4.1-cp37-cp37m-manylinux2014_s390x.whl", hash = "sha256:fe69978f3f768926cfa37b867e3843918e012cf83f680806599ddce33c2c68b0"},
    {file = "PyYAML-5.4.1-cp37-cp37m-win32.whl", hash = "sha256:dd5de0646207f053eb0d6c74ae45ba98c3395a571a2891858e87df7c9b9bd51b"},
    {file = "PyYAML-5.4.1-cp37-cp37m-win_amd64.whl", hash = "sha256:08682f6b72c722394747bddaf0aa62277e02557c0fd1c42cb853016a38f8dedf"},
    {file = "PyYAML-5.4.1-cp38-cp38-macosx_10_9_x86_64.whl", hash = "sha256:d2d9808ea7b4af864f35ea216be506ecec180628aced0704e34aca0b040ffe46"},
    {file = "PyYAML-5.4.1-cp38-cp38-manylinux1_x86_64.whl", hash = "sha256:8c1be557ee92a20f184922c7b6424e8ab6691788e6d86137c5d93c1a6ec1b8fb"},
    {file = "PyYAML-5.4.1-cp38-cp38-manylinux2014_aarch64.whl", hash = "sha256:fd7f6999a8070df521b6384004ef42833b9bd62cfee11a09bda1079b4b704247"},
    {file = "PyYAML-5.4.1-cp38-cp38-manylinux2014_s390x.whl", hash = "sha256:bfb51918d4ff3d77c1c856a9699f8492c612cde32fd3bcd344af9be34999bfdc"},
    {file = "PyYAML-5.4.1-cp38-cp38-win32.whl", hash = "sha256:fa5ae20527d8e831e8230cbffd9f8fe952815b2b7dae6ffec25318803a7528fc"},
    {file = "PyYAML-5.4.1-cp38-cp38-win_amd64.whl", hash = "sha256:0f5f5786c0e09baddcd8b4b45f20a7b5d61a7e7e99846e3c799b05c7c53fa696"},
    {file = "PyYAML-5.4.1-cp39-cp39-macosx_10_9_x86_64.whl", hash = "sha256:294db365efa064d00b8d1ef65d8ea2c3426ac366c0c4368d930bf1c5fb497f77"},
    {file = "PyYAML-5.4.1-cp39-cp39-manylinux1_x86_64.whl", hash = "sha256:74c1485f7707cf707a7aef42ef6322b8f97921bd89be2ab6317fd782c2d53183"},
    {file = "PyYAML-5.4.1-cp39-cp39-manylinux2014_aarch64.whl", hash = "sha256:d483ad4e639292c90170eb6f7783ad19490e7a8defb3e46f97dfe4bacae89122"},
    {file = "PyYAML-5.4.1-cp39-cp39-manylinux2014_s390x.whl", hash = "sha256:fdc842473cd33f45ff6bce46aea678a54e3d21f1b61a7750ce3c498eedfe25d6"},
    {file = "PyYAML-5.4.1-cp39-cp39-win32.whl", hash = "sha256:49d4cdd9065b9b6e206d0595fee27a96b5dd22618e7520c33204a4a3239d5b10"},
    {file = "PyYAML-5.4.1-cp39-cp39-win_amd64.whl", hash = "sha256:c20cfa2d49991c8b4147af39859b167664f2ad4561704ee74c1de03318e898db"},
    {file = "PyYAML-5.4.1.tar.gz", hash = "sha256:607774cbba28732bfa802b54baa7484215f530991055bb562efbed5b2f20a45e"},
]
red-commons = [
    {file = "Red-Commons-1.0.0.tar.gz", hash = "sha256:b9bcc55c72801c33eb0c77aaf48041d018bfb5f1293053cff8a3e10e4d33e52d"},
    {file = "red_commons-1.0.0-py3-none-any.whl", hash = "sha256:7007b70abfe8e2c9a8e03f8b60810ab1201c4d8274974e0c3842d972cb25af44"},
]
Red-DiscordBot = []
red-lavalink = [
    {file = "Red-Lavalink-0.11.0rc0.tar.gz", hash = "sha256:b715df59dfdfa4e5a724208e864d138d534b1f0f8ee709cb788f397c0f91bd9f"},
    {file = "Red_Lavalink-0.11.0rc0-py3-none-any.whl", hash = "sha256:9404fd214f12d707469ae79c3fb21cde06d7fcf3f30548745de0486696072170"},
]
regex = [
    {file = "regex-2022.3.2-cp310-cp310-macosx_10_9_x86_64.whl", hash = "sha256:ab69b4fe09e296261377d209068d52402fb85ef89dc78a9ac4a29a895f4e24a7"},
    {file = "regex-2022.3.2-cp310-cp310-macosx_11_0_arm64.whl", hash = "sha256:5bc5f921be39ccb65fdda741e04b2555917a4bced24b4df14eddc7569be3b493"},
    {file = "regex-2022.3.2-cp310-cp310-manylinux_2_17_aarch64.manylinux2014_aarch64.whl", hash = "sha256:43eba5c46208deedec833663201752e865feddc840433285fbadee07b84b464d"},
    {file = "regex-2022.3.2-cp310-cp310-manylinux_2_17_ppc64le.manylinux2014_ppc64le.whl", hash = "sha256:c68d2c04f7701a418ec2e5631b7f3552efc32f6bcc1739369c6eeb1af55f62e0"},
    {file = "regex-2022.3.2-cp310-cp310-manylinux_2_17_s390x.manylinux2014_s390x.whl", hash = "sha256:caa2734ada16a44ae57b229d45091f06e30a9a52ace76d7574546ab23008c635"},
    {file = "regex-2022.3.2-cp310-cp310-manylinux_2_17_x86_64.manylinux2014_x86_64.whl", hash = "sha256:ef806f684f17dbd6263d72a54ad4073af42b42effa3eb42b877e750c24c76f86"},
    {file = "regex-2022.3.2-cp310-cp310-manylinux_2_5_i686.manylinux1_i686.manylinux_2_17_i686.manylinux2014_i686.whl", hash = "sha256:be319f4eb400ee567b722e9ea63d5b2bb31464e3cf1b016502e3ee2de4f86f5c"},
    {file = "regex-2022.3.2-cp310-cp310-manylinux_2_5_x86_64.manylinux1_x86_64.manylinux_2_12_x86_64.manylinux2010_x86_64.whl", hash = "sha256:42bb37e2b2d25d958c25903f6125a41aaaa1ed49ca62c103331f24b8a459142f"},
    {file = "regex-2022.3.2-cp310-cp310-musllinux_1_1_aarch64.whl", hash = "sha256:fbc88d3ba402b5d041d204ec2449c4078898f89c4a6e6f0ed1c1a510ef1e221d"},
    {file = "regex-2022.3.2-cp310-cp310-musllinux_1_1_i686.whl", hash = "sha256:91e0f7e7be77250b808a5f46d90bf0032527d3c032b2131b63dee54753a4d729"},
    {file = "regex-2022.3.2-cp310-cp310-musllinux_1_1_ppc64le.whl", hash = "sha256:cb3652bbe6720786b9137862205986f3ae54a09dec8499a995ed58292bdf77c2"},
    {file = "regex-2022.3.2-cp310-cp310-musllinux_1_1_s390x.whl", hash = "sha256:878c626cbca3b649e14e972c14539a01191d79e58934e3f3ef4a9e17f90277f8"},
    {file = "regex-2022.3.2-cp310-cp310-musllinux_1_1_x86_64.whl", hash = "sha256:6df070a986fc064d865c381aecf0aaff914178fdf6874da2f2387e82d93cc5bd"},
    {file = "regex-2022.3.2-cp310-cp310-win32.whl", hash = "sha256:b549d851f91a4efb3e65498bd4249b1447ab6035a9972f7fc215eb1f59328834"},
    {file = "regex-2022.3.2-cp310-cp310-win_amd64.whl", hash = "sha256:8babb2b5751105dc0aef2a2e539f4ba391e738c62038d8cb331c710f6b0f3da7"},
    {file = "regex-2022.3.2-cp36-cp36m-macosx_10_9_x86_64.whl", hash = "sha256:1977bb64264815d3ef016625adc9df90e6d0e27e76260280c63eca993e3f455f"},
    {file = "regex-2022.3.2-cp36-cp36m-manylinux_2_17_aarch64.manylinux2014_aarch64.whl", hash = "sha256:1e73652057473ad3e6934944af090852a02590c349357b79182c1b681da2c772"},
    {file = "regex-2022.3.2-cp36-cp36m-manylinux_2_17_ppc64le.manylinux2014_ppc64le.whl", hash = "sha256:b22ff939a8856a44f4822da38ef4868bd3a9ade22bb6d9062b36957c850e404f"},
    {file = "regex-2022.3.2-cp36-cp36m-manylinux_2_17_s390x.manylinux2014_s390x.whl", hash = "sha256:878f5d649ba1db9f52cc4ef491f7dba2d061cdc48dd444c54260eebc0b1729b9"},
    {file = "regex-2022.3.2-cp36-cp36m-manylinux_2_17_x86_64.manylinux2014_x86_64.whl", hash = "sha256:0008650041531d0eadecc96a73d37c2dc4821cf51b0766e374cb4f1ddc4e1c14"},
    {file = "regex-2022.3.2-cp36-cp36m-manylinux_2_5_i686.manylinux1_i686.manylinux_2_17_i686.manylinux2014_i686.whl", hash = "sha256:06b1df01cf2aef3a9790858af524ae2588762c8a90e784ba00d003f045306204"},
    {file = "regex-2022.3.2-cp36-cp36m-manylinux_2_5_x86_64.manylinux1_x86_64.manylinux_2_12_x86_64.manylinux2010_x86_64.whl", hash = "sha256:57484d39447f94967e83e56db1b1108c68918c44ab519b8ecfc34b790ca52bf7"},
    {file = "regex-2022.3.2-cp36-cp36m-musllinux_1_1_aarch64.whl", hash = "sha256:74d86e8924835f863c34e646392ef39039405f6ce52956d8af16497af4064a30"},
    {file = "regex-2022.3.2-cp36-cp36m-musllinux_1_1_i686.whl", hash = "sha256:ae17fc8103f3b63345709d3e9654a274eee1c6072592aec32b026efd401931d0"},
    {file = "regex-2022.3.2-cp36-cp36m-musllinux_1_1_ppc64le.whl", hash = "sha256:5f92a7cdc6a0ae2abd184e8dfd6ef2279989d24c85d2c85d0423206284103ede"},
    {file = "regex-2022.3.2-cp36-cp36m-musllinux_1_1_s390x.whl", hash = "sha256:5dcc4168536c8f68654f014a3db49b6b4a26b226f735708be2054314ed4964f4"},
    {file = "regex-2022.3.2-cp36-cp36m-musllinux_1_1_x86_64.whl", hash = "sha256:1e30762ddddb22f7f14c4f59c34d3addabc789216d813b0f3e2788d7bcf0cf29"},
    {file = "regex-2022.3.2-cp36-cp36m-win32.whl", hash = "sha256:286ff9ec2709d56ae7517040be0d6c502642517ce9937ab6d89b1e7d0904f863"},
    {file = "regex-2022.3.2-cp36-cp36m-win_amd64.whl", hash = "sha256:d326ff80ed531bf2507cba93011c30fff2dd51454c85f55df0f59f2030b1687b"},
    {file = "regex-2022.3.2-cp37-cp37m-macosx_10_9_x86_64.whl", hash = "sha256:9d828c5987d543d052b53c579a01a52d96b86f937b1777bbfe11ef2728929357"},
    {file = "regex-2022.3.2-cp37-cp37m-manylinux_2_17_aarch64.manylinux2014_aarch64.whl", hash = "sha256:c87ac58b9baaf50b6c1b81a18d20eda7e2883aa9a4fb4f1ca70f2e443bfcdc57"},
    {file = "regex-2022.3.2-cp37-cp37m-manylinux_2_17_ppc64le.manylinux2014_ppc64le.whl", hash = "sha256:d6c2441538e4fadd4291c8420853431a229fcbefc1bf521810fbc2629d8ae8c2"},
    {file = "regex-2022.3.2-cp37-cp37m-manylinux_2_17_s390x.manylinux2014_s390x.whl", hash = "sha256:f3356afbb301ec34a500b8ba8b47cba0b44ed4641c306e1dd981a08b416170b5"},
    {file = "regex-2022.3.2-cp37-cp37m-manylinux_2_17_x86_64.manylinux2014_x86_64.whl", hash = "sha256:0d96eec8550fd2fd26f8e675f6d8b61b159482ad8ffa26991b894ed5ee19038b"},
    {file = "regex-2022.3.2-cp37-cp37m-manylinux_2_5_i686.manylinux1_i686.manylinux_2_17_i686.manylinux2014_i686.whl", hash = "sha256:cf668f26604e9f7aee9f8eaae4ca07a948168af90b96be97a4b7fa902a6d2ac1"},
    {file = "regex-2022.3.2-cp37-cp37m-manylinux_2_5_x86_64.manylinux1_x86_64.manylinux_2_12_x86_64.manylinux2010_x86_64.whl", hash = "sha256:0eb0e2845e81bdea92b8281a3969632686502565abf4a0b9e4ab1471c863d8f3"},
    {file = "regex-2022.3.2-cp37-cp37m-musllinux_1_1_aarch64.whl", hash = "sha256:87bc01226cd288f0bd9a4f9f07bf6827134dc97a96c22e2d28628e824c8de231"},
    {file = "regex-2022.3.2-cp37-cp37m-musllinux_1_1_i686.whl", hash = "sha256:09b4b6ccc61d4119342b26246ddd5a04accdeebe36bdfe865ad87a0784efd77f"},
    {file = "regex-2022.3.2-cp37-cp37m-musllinux_1_1_ppc64le.whl", hash = "sha256:9557545c10d52c845f270b665b52a6a972884725aa5cf12777374e18f2ea8960"},
    {file = "regex-2022.3.2-cp37-cp37m-musllinux_1_1_s390x.whl", hash = "sha256:0be0c34a39e5d04a62fd5342f0886d0e57592a4f4993b3f9d257c1f688b19737"},
    {file = "regex-2022.3.2-cp37-cp37m-musllinux_1_1_x86_64.whl", hash = "sha256:7b103dffb9f6a47ed7ffdf352b78cfe058b1777617371226c1894e1be443afec"},
    {file = "regex-2022.3.2-cp37-cp37m-win32.whl", hash = "sha256:f8169ec628880bdbca67082a9196e2106060a4a5cbd486ac51881a4df805a36f"},
    {file = "regex-2022.3.2-cp37-cp37m-win_amd64.whl", hash = "sha256:4b9c16a807b17b17c4fa3a1d8c242467237be67ba92ad24ff51425329e7ae3d0"},
    {file = "regex-2022.3.2-cp38-cp38-macosx_10_9_x86_64.whl", hash = "sha256:67250b36edfa714ba62dc62d3f238e86db1065fccb538278804790f578253640"},
    {file = "regex-2022.3.2-cp38-cp38-macosx_11_0_arm64.whl", hash = "sha256:5510932596a0f33399b7fff1bd61c59c977f2b8ee987b36539ba97eb3513584a"},
    {file = "regex-2022.3.2-cp38-cp38-manylinux_2_17_aarch64.manylinux2014_aarch64.whl", hash = "sha256:f6f7ee2289176cb1d2c59a24f50900f8b9580259fa9f1a739432242e7d254f93"},
    {file = "regex-2022.3.2-cp38-cp38-manylinux_2_17_ppc64le.manylinux2014_ppc64le.whl", hash = "sha256:86d7a68fa53688e1f612c3246044157117403c7ce19ebab7d02daf45bd63913e"},
    {file = "regex-2022.3.2-cp38-cp38-manylinux_2_17_s390x.manylinux2014_s390x.whl", hash = "sha256:aaf5317c961d93c1a200b9370fb1c6b6836cc7144fef3e5a951326912bf1f5a3"},
    {file = "regex-2022.3.2-cp38-cp38-manylinux_2_17_x86_64.manylinux2014_x86_64.whl", hash = "sha256:ad397bc7d51d69cb07ef89e44243f971a04ce1dca9bf24c992c362406c0c6573"},
    {file = "regex-2022.3.2-cp38-cp38-manylinux_2_5_i686.manylinux1_i686.manylinux_2_17_i686.manylinux2014_i686.whl", hash = "sha256:297c42ede2c81f0cb6f34ea60b5cf6dc965d97fa6936c11fc3286019231f0d66"},
    {file = "regex-2022.3.2-cp38-cp38-manylinux_2_5_x86_64.manylinux1_x86_64.manylinux_2_12_x86_64.manylinux2010_x86_64.whl", hash = "sha256:af4d8cc28e4c7a2f6a9fed544228c567340f8258b6d7ea815b62a72817bbd178"},
    {file = "regex-2022.3.2-cp38-cp38-musllinux_1_1_aarch64.whl", hash = "sha256:452519bc4c973e961b1620c815ea6dd8944a12d68e71002be5a7aff0a8361571"},
    {file = "regex-2022.3.2-cp38-cp38-musllinux_1_1_i686.whl", hash = "sha256:cb34c2d66355fb70ae47b5595aafd7218e59bb9c00ad8cc3abd1406ca5874f07"},
    {file = "regex-2022.3.2-cp38-cp38-musllinux_1_1_ppc64le.whl", hash = "sha256:3d146e5591cb67c5e836229a04723a30af795ef9b70a0bbd913572e14b7b940f"},
    {file = "regex-2022.3.2-cp38-cp38-musllinux_1_1_s390x.whl", hash = "sha256:03299b0bcaa7824eb7c0ebd7ef1e3663302d1b533653bfe9dc7e595d453e2ae9"},
    {file = "regex-2022.3.2-cp38-cp38-musllinux_1_1_x86_64.whl", hash = "sha256:9ccb0a4ab926016867260c24c192d9df9586e834f5db83dfa2c8fffb3a6e5056"},
    {file = "regex-2022.3.2-cp38-cp38-win32.whl", hash = "sha256:f7e8f1ee28e0a05831c92dc1c0c1c94af5289963b7cf09eca5b5e3ce4f8c91b0"},
    {file = "regex-2022.3.2-cp38-cp38-win_amd64.whl", hash = "sha256:35ed2f3c918a00b109157428abfc4e8d1ffabc37c8f9abc5939ebd1e95dabc47"},
    {file = "regex-2022.3.2-cp39-cp39-macosx_10_9_x86_64.whl", hash = "sha256:55820bc631684172b9b56a991d217ec7c2e580d956591dc2144985113980f5a3"},
    {file = "regex-2022.3.2-cp39-cp39-macosx_11_0_arm64.whl", hash = "sha256:83f03f0bd88c12e63ca2d024adeee75234d69808b341e88343b0232329e1f1a1"},
    {file = "regex-2022.3.2-cp39-cp39-manylinux_2_17_aarch64.manylinux2014_aarch64.whl", hash = "sha256:42d6007722d46bd2c95cce700181570b56edc0dcbadbfe7855ec26c3f2d7e008"},
    {file = "regex-2022.3.2-cp39-cp39-manylinux_2_17_ppc64le.manylinux2014_ppc64le.whl", hash = "sha256:320c2f4106962ecea0f33d8d31b985d3c185757c49c1fb735501515f963715ed"},
    {file = "regex-2022.3.2-cp39-cp39-manylinux_2_17_s390x.manylinux2014_s390x.whl", hash = "sha256:fbd3fe37353c62fd0eb19fb76f78aa693716262bcd5f9c14bb9e5aca4b3f0dc4"},
    {file = "regex-2022.3.2-cp39-cp39-manylinux_2_17_x86_64.manylinux2014_x86_64.whl", hash = "sha256:17e51ad1e6131c496b58d317bc9abec71f44eb1957d32629d06013a21bc99cac"},
    {file = "regex-2022.3.2-cp39-cp39-manylinux_2_5_i686.manylinux1_i686.manylinux_2_17_i686.manylinux2014_i686.whl", hash = "sha256:72bc3a5effa5974be6d965ed8301ac1e869bc18425c8a8fac179fbe7876e3aee"},
    {file = "regex-2022.3.2-cp39-cp39-manylinux_2_5_x86_64.manylinux1_x86_64.manylinux_2_12_x86_64.manylinux2010_x86_64.whl", hash = "sha256:e5602a9b5074dcacc113bba4d2f011d2748f50e3201c8139ac5b68cf2a76bd8b"},
    {file = "regex-2022.3.2-cp39-cp39-musllinux_1_1_aarch64.whl", hash = "sha256:729aa8ca624c42f309397c5fc9e21db90bf7e2fdd872461aabdbada33de9063c"},
    {file = "regex-2022.3.2-cp39-cp39-musllinux_1_1_i686.whl", hash = "sha256:d6ecfd1970b3380a569d7b3ecc5dd70dba295897418ed9e31ec3c16a5ab099a5"},
    {file = "regex-2022.3.2-cp39-cp39-musllinux_1_1_ppc64le.whl", hash = "sha256:13bbf0c9453c6d16e5867bda7f6c0c7cff1decf96c5498318bb87f8136d2abd4"},
    {file = "regex-2022.3.2-cp39-cp39-musllinux_1_1_s390x.whl", hash = "sha256:58ba41e462653eaf68fc4a84ec4d350b26a98d030be1ab24aba1adcc78ffe447"},
    {file = "regex-2022.3.2-cp39-cp39-musllinux_1_1_x86_64.whl", hash = "sha256:c0446b2871335d5a5e9fcf1462f954586b09a845832263db95059dcd01442015"},
    {file = "regex-2022.3.2-cp39-cp39-win32.whl", hash = "sha256:20e6a27959f162f979165e496add0d7d56d7038237092d1aba20b46de79158f1"},
    {file = "regex-2022.3.2-cp39-cp39-win_amd64.whl", hash = "sha256:9efa41d1527b366c88f265a227b20bcec65bda879962e3fc8a2aee11e81266d7"},
    {file = "regex-2022.3.2.tar.gz", hash = "sha256:79e5af1ff258bc0fe0bdd6f69bc4ae33935a898e3cbefbbccf22e88a27fa053b"},
]
requests = [
    {file = "requests-2.27.1-py2.py3-none-any.whl", hash = "sha256:f22fa1e554c9ddfd16e6e41ac79759e17be9e492b3587efa038054674760e72d"},
    {file = "requests-2.27.1.tar.gz", hash = "sha256:68d7c56fd5a8999887728ef304a6d12edc7be74f1cfa47714fc8b414525c9a61"},
]
requests-cache = [
    {file = "requests-cache-1.0.0a0.tar.gz", hash = "sha256:778da81a84ae829b21cbf4f8103c12c888bf8150f2cf8ebb790e27c7117608de"},
    {file = "requests_cache-1.0.0a0-py3-none-any.whl", hash = "sha256:a89d43f194801ce6152f7c736b78dfb78a8c66e6a85d8af6f999d2a860cc920f"},
]
requests-ratelimiter = [
    {file = "requests-ratelimiter-0.3.2.tar.gz", hash = "sha256:5bec149645b549135dadb701f8e0a97ecc3dcd40fa6504d55a68cc99e62a89af"},
    {file = "requests_ratelimiter-0.3.2-py3-none-any.whl", hash = "sha256:8028309cba50480f91d04a78178f1a49ff22573632af2b79be91d73092994332"},
]
rich = [
    {file = "rich-10.9.0-py3-none-any.whl", hash = "sha256:2c84d9b3459c16bf413fe0f9644c7ae1791971e0bb944dfae56e7c7634b187ab"},
    {file = "rich-10.9.0.tar.gz", hash = "sha256:ba285f1c519519490034284e6a9d2e6e3f16dc7690f2de3d9140737d81304d22"},
]
schema = [
    {file = "schema-0.7.4-py2.py3-none-any.whl", hash = "sha256:cf97e4cd27e203ab6bb35968532de1ed8991bce542a646f0ff1d643629a4945d"},
    {file = "schema-0.7.4.tar.gz", hash = "sha256:fbb6a52eb2d9facf292f233adcc6008cffd94343c63ccac9a1cb1f3e6de1db17"},
]
secretstorage = [
    {file = "SecretStorage-3.3.2-py3-none-any.whl", hash = "sha256:755dc845b6ad76dcbcbc07ea3da75ae54bb1ea529eb72d15f83d26499a5df319"},
    {file = "SecretStorage-3.3.2.tar.gz", hash = "sha256:0a8eb9645b320881c222e827c26f4cfcf55363e8b374a021981ef886657a912f"},
]
six = [
    {file = "six-1.16.0-py2.py3-none-any.whl", hash = "sha256:8abb2f1d86890a2dfb989f9a77cfcfd3e47c2a354b01111771326f8aa26e0254"},
    {file = "six-1.16.0.tar.gz", hash = "sha256:1e61c37477a1626458e36f7b1d82aa5c9b094fa4802892072e49de9c60c4c926"},
]
soupsieve = [
    {file = "soupsieve-2.3.2.post1-py3-none-any.whl", hash = "sha256:3b2503d3c7084a42b1ebd08116e5f81aadfaea95863628c80a3b774a11b7c759"},
    {file = "soupsieve-2.3.2.post1.tar.gz", hash = "sha256:fc53893b3da2c33de295667a0e19f078c14bf86544af307354de5fcf12a3f30d"},
]
timeago = [
    {file = "timeago-1.0.15.tar.gz", hash = "sha256:cfce420d82892af6b2439d0f69eeb3e876bbeddab6670c3c88ebf7676407bf4c"},
]
toml = [
    {file = "toml-0.10.2-py2.py3-none-any.whl", hash = "sha256:806143ae5bfb6a3c6e736a764057db0e6a0e05e338b5630894a5f779cabb4f9b"},
    {file = "toml-0.10.2.tar.gz", hash = "sha256:b3bda1d108d5dd99f4a20d24d9c348e91c4db7ab1b749200bded2f839ccbe68f"},
]
tomli = [
    {file = "tomli-1.2.3-py3-none-any.whl", hash = "sha256:e3069e4be3ead9668e21cb9b074cd948f7b3113fd9c8bba083f48247aab8b11c"},
    {file = "tomli-1.2.3.tar.gz", hash = "sha256:05b6166bff487dc068d322585c7ea4ef78deed501cc124060e0f238e89a9231f"},
]
typing-extensions = [
    {file = "typing_extensions-3.10.0.2-py2-none-any.whl", hash = "sha256:d8226d10bc02a29bcc81df19a26e56a9647f8b0a6d4a83924139f4a8b01f17b7"},
    {file = "typing_extensions-3.10.0.2-py3-none-any.whl", hash = "sha256:f1d25edafde516b146ecd0613dabcc61409817af4766fbbcfb8d1ad4ec441a34"},
    {file = "typing_extensions-3.10.0.2.tar.gz", hash = "sha256:49f75d16ff11f1cd258e1b988ccff82a3ca5570217d7ad8c5f48205dd99a677e"},
]
typing-inspect = [
    {file = "typing_inspect-0.7.1-py2-none-any.whl", hash = "sha256:b1f56c0783ef0f25fb064a01be6e5407e54cf4a4bf4f3ba3fe51e0bd6dcea9e5"},
    {file = "typing_inspect-0.7.1-py3-none-any.whl", hash = "sha256:3cd7d4563e997719a710a3bfe7ffb544c6b72069b6812a02e9b414a8fa3aaa6b"},
    {file = "typing_inspect-0.7.1.tar.gz", hash = "sha256:047d4097d9b17f46531bf6f014356111a1b6fb821a24fe7ac909853ca2a782aa"},
]
tzdata = [
    {file = "tzdata-2022.1-py2.py3-none-any.whl", hash = "sha256:238e70234214138ed7b4e8a0fab0e5e13872edab3be586ab8198c407620e2ab9"},
    {file = "tzdata-2022.1.tar.gz", hash = "sha256:8b536a8ec63dc0751342b3984193a3118f8fca2afe25752bb9b7fffd398552d3"},
]
tzlocal = [
    {file = "tzlocal-4.2-py3-none-any.whl", hash = "sha256:89885494684c929d9191c57aa27502afc87a579be5cdd3225c77c463ea043745"},
    {file = "tzlocal-4.2.tar.gz", hash = "sha256:ee5842fa3a795f023514ac2d801c4a81d1743bbe642e3940143326b3a00addd7"},
]
url-normalize = [
    {file = "url-normalize-1.4.3.tar.gz", hash = "sha256:d23d3a070ac52a67b83a1c59a0e68f8608d1cd538783b401bc9de2c0fac999b2"},
    {file = "url_normalize-1.4.3-py2.py3-none-any.whl", hash = "sha256:ec3c301f04e5bb676d333a7fa162fa977ad2ca04b7e652bfc9fac4e405728eed"},
]
urllib3 = [
    {file = "urllib3-1.26.9-py2.py3-none-any.whl", hash = "sha256:44ece4d53fb1706f667c9bd1c648f5469a2ec925fcf3a776667042d645472c14"},
    {file = "urllib3-1.26.9.tar.gz", hash = "sha256:aabaf16477806a5e1dd19aa41f8c2b7950dd3c746362d7e3223dbe6de6ac448e"},
]
uvloop = [
    {file = "uvloop-0.16.0-cp310-cp310-macosx_10_9_universal2.whl", hash = "sha256:6224f1401025b748ffecb7a6e2652b17768f30b1a6a3f7b44660e5b5b690b12d"},
    {file = "uvloop-0.16.0-cp310-cp310-macosx_10_9_x86_64.whl", hash = "sha256:30ba9dcbd0965f5c812b7c2112a1ddf60cf904c1c160f398e7eed3a6b82dcd9c"},
    {file = "uvloop-0.16.0-cp310-cp310-manylinux_2_12_x86_64.manylinux2010_x86_64.whl", hash = "sha256:bd53f7f5db562f37cd64a3af5012df8cac2c464c97e732ed556800129505bd64"},
    {file = "uvloop-0.16.0-cp310-cp310-manylinux_2_17_aarch64.manylinux2014_aarch64.whl", hash = "sha256:772206116b9b57cd625c8a88f2413df2fcfd0b496eb188b82a43bed7af2c2ec9"},
    {file = "uvloop-0.16.0-cp37-cp37m-macosx_10_9_x86_64.whl", hash = "sha256:b572256409f194521a9895aef274cea88731d14732343da3ecdb175228881638"},
    {file = "uvloop-0.16.0-cp37-cp37m-manylinux_2_12_x86_64.manylinux2010_x86_64.whl", hash = "sha256:04ff57aa137230d8cc968f03481176041ae789308b4d5079118331ab01112450"},
    {file = "uvloop-0.16.0-cp37-cp37m-manylinux_2_17_aarch64.manylinux2014_aarch64.whl", hash = "sha256:3a19828c4f15687675ea912cc28bbcb48e9bb907c801873bd1519b96b04fb805"},
    {file = "uvloop-0.16.0-cp38-cp38-macosx_10_9_universal2.whl", hash = "sha256:e814ac2c6f9daf4c36eb8e85266859f42174a4ff0d71b99405ed559257750382"},
    {file = "uvloop-0.16.0-cp38-cp38-macosx_10_9_x86_64.whl", hash = "sha256:bd8f42ea1ea8f4e84d265769089964ddda95eb2bb38b5cbe26712b0616c3edee"},
    {file = "uvloop-0.16.0-cp38-cp38-manylinux_2_12_x86_64.manylinux2010_x86_64.whl", hash = "sha256:647e481940379eebd314c00440314c81ea547aa636056f554d491e40503c8464"},
    {file = "uvloop-0.16.0-cp38-cp38-manylinux_2_17_aarch64.manylinux2014_aarch64.whl", hash = "sha256:8e0d26fa5875d43ddbb0d9d79a447d2ace4180d9e3239788208527c4784f7cab"},
    {file = "uvloop-0.16.0-cp39-cp39-macosx_10_9_universal2.whl", hash = "sha256:6ccd57ae8db17d677e9e06192e9c9ec4bd2066b77790f9aa7dede2cc4008ee8f"},
    {file = "uvloop-0.16.0-cp39-cp39-macosx_10_9_x86_64.whl", hash = "sha256:089b4834fd299d82d83a25e3335372f12117a7d38525217c2258e9b9f4578897"},
    {file = "uvloop-0.16.0-cp39-cp39-manylinux_2_12_x86_64.manylinux2010_x86_64.whl", hash = "sha256:98d117332cc9e5ea8dfdc2b28b0a23f60370d02e1395f88f40d1effd2cb86c4f"},
    {file = "uvloop-0.16.0-cp39-cp39-manylinux_2_17_aarch64.manylinux2014_aarch64.whl", hash = "sha256:1e5f2e2ff51aefe6c19ee98af12b4ae61f5be456cd24396953244a30880ad861"},
    {file = "uvloop-0.16.0.tar.gz", hash = "sha256:f74bc20c7b67d1c27c72601c78cf95be99d5c2cdd4514502b4f3eb0933ff1228"},
]
yarl = [
    {file = "yarl-1.6.3-cp36-cp36m-macosx_10_14_x86_64.whl", hash = "sha256:0355a701b3998dcd832d0dc47cc5dedf3874f966ac7f870e0f3a6788d802d434"},
    {file = "yarl-1.6.3-cp36-cp36m-manylinux1_i686.whl", hash = "sha256:bafb450deef6861815ed579c7a6113a879a6ef58aed4c3a4be54400ae8871478"},
    {file = "yarl-1.6.3-cp36-cp36m-manylinux2014_aarch64.whl", hash = "sha256:547f7665ad50fa8563150ed079f8e805e63dd85def6674c97efd78eed6c224a6"},
    {file = "yarl-1.6.3-cp36-cp36m-manylinux2014_i686.whl", hash = "sha256:63f90b20ca654b3ecc7a8d62c03ffa46999595f0167d6450fa8383bab252987e"},
    {file = "yarl-1.6.3-cp36-cp36m-manylinux2014_ppc64le.whl", hash = "sha256:97b5bdc450d63c3ba30a127d018b866ea94e65655efaf889ebeabc20f7d12406"},
    {file = "yarl-1.6.3-cp36-cp36m-manylinux2014_s390x.whl", hash = "sha256:d8d07d102f17b68966e2de0e07bfd6e139c7c02ef06d3a0f8d2f0f055e13bb76"},
    {file = "yarl-1.6.3-cp36-cp36m-manylinux2014_x86_64.whl", hash = "sha256:15263c3b0b47968c1d90daa89f21fcc889bb4b1aac5555580d74565de6836366"},
    {file = "yarl-1.6.3-cp36-cp36m-win32.whl", hash = "sha256:b5dfc9a40c198334f4f3f55880ecf910adebdcb2a0b9a9c23c9345faa9185721"},
    {file = "yarl-1.6.3-cp36-cp36m-win_amd64.whl", hash = "sha256:b2e9a456c121e26d13c29251f8267541bd75e6a1ccf9e859179701c36a078643"},
    {file = "yarl-1.6.3-cp37-cp37m-macosx_10_14_x86_64.whl", hash = "sha256:ce3beb46a72d9f2190f9e1027886bfc513702d748047b548b05dab7dfb584d2e"},
    {file = "yarl-1.6.3-cp37-cp37m-manylinux1_i686.whl", hash = "sha256:2ce4c621d21326a4a5500c25031e102af589edb50c09b321049e388b3934eec3"},
    {file = "yarl-1.6.3-cp37-cp37m-manylinux2014_aarch64.whl", hash = "sha256:d26608cf178efb8faa5ff0f2d2e77c208f471c5a3709e577a7b3fd0445703ac8"},
    {file = "yarl-1.6.3-cp37-cp37m-manylinux2014_i686.whl", hash = "sha256:4c5bcfc3ed226bf6419f7a33982fb4b8ec2e45785a0561eb99274ebbf09fdd6a"},
    {file = "yarl-1.6.3-cp37-cp37m-manylinux2014_ppc64le.whl", hash = "sha256:4736eaee5626db8d9cda9eb5282028cc834e2aeb194e0d8b50217d707e98bb5c"},
    {file = "yarl-1.6.3-cp37-cp37m-manylinux2014_s390x.whl", hash = "sha256:68dc568889b1c13f1e4745c96b931cc94fdd0defe92a72c2b8ce01091b22e35f"},
    {file = "yarl-1.6.3-cp37-cp37m-manylinux2014_x86_64.whl", hash = "sha256:7356644cbed76119d0b6bd32ffba704d30d747e0c217109d7979a7bc36c4d970"},
    {file = "yarl-1.6.3-cp37-cp37m-win32.whl", hash = "sha256:00d7ad91b6583602eb9c1d085a2cf281ada267e9a197e8b7cae487dadbfa293e"},
    {file = "yarl-1.6.3-cp37-cp37m-win_amd64.whl", hash = "sha256:69ee97c71fee1f63d04c945f56d5d726483c4762845400a6795a3b75d56b6c50"},
    {file = "yarl-1.6.3-cp38-cp38-macosx_10_14_x86_64.whl", hash = "sha256:e46fba844f4895b36f4c398c5af062a9808d1f26b2999c58909517384d5deda2"},
    {file = "yarl-1.6.3-cp38-cp38-manylinux1_i686.whl", hash = "sha256:31ede6e8c4329fb81c86706ba8f6bf661a924b53ba191b27aa5fcee5714d18ec"},
    {file = "yarl-1.6.3-cp38-cp38-manylinux2014_aarch64.whl", hash = "sha256:fcbb48a93e8699eae920f8d92f7160c03567b421bc17362a9ffbbd706a816f71"},
    {file = "yarl-1.6.3-cp38-cp38-manylinux2014_i686.whl", hash = "sha256:72a660bdd24497e3e84f5519e57a9ee9220b6f3ac4d45056961bf22838ce20cc"},
    {file = "yarl-1.6.3-cp38-cp38-manylinux2014_ppc64le.whl", hash = "sha256:324ba3d3c6fee56e2e0b0d09bf5c73824b9f08234339d2b788af65e60040c959"},
    {file = "yarl-1.6.3-cp38-cp38-manylinux2014_s390x.whl", hash = "sha256:e6b5460dc5ad42ad2b36cca524491dfcaffbfd9c8df50508bddc354e787b8dc2"},
    {file = "yarl-1.6.3-cp38-cp38-manylinux2014_x86_64.whl", hash = "sha256:6d6283d8e0631b617edf0fd726353cb76630b83a089a40933043894e7f6721e2"},
    {file = "yarl-1.6.3-cp38-cp38-win32.whl", hash = "sha256:9ede61b0854e267fd565e7527e2f2eb3ef8858b301319be0604177690e1a3896"},
    {file = "yarl-1.6.3-cp38-cp38-win_amd64.whl", hash = "sha256:f0b059678fd549c66b89bed03efcabb009075bd131c248ecdf087bdb6faba24a"},
    {file = "yarl-1.6.3-cp39-cp39-macosx_10_14_x86_64.whl", hash = "sha256:329412812ecfc94a57cd37c9d547579510a9e83c516bc069470db5f75684629e"},
    {file = "yarl-1.6.3-cp39-cp39-manylinux1_i686.whl", hash = "sha256:c49ff66d479d38ab863c50f7bb27dee97c6627c5fe60697de15529da9c3de724"},
    {file = "yarl-1.6.3-cp39-cp39-manylinux2014_aarch64.whl", hash = "sha256:f040bcc6725c821a4c0665f3aa96a4d0805a7aaf2caf266d256b8ed71b9f041c"},
    {file = "yarl-1.6.3-cp39-cp39-manylinux2014_i686.whl", hash = "sha256:d5c32c82990e4ac4d8150fd7652b972216b204de4e83a122546dce571c1bdf25"},
    {file = "yarl-1.6.3-cp39-cp39-manylinux2014_ppc64le.whl", hash = "sha256:d597767fcd2c3dc49d6eea360c458b65643d1e4dbed91361cf5e36e53c1f8c96"},
    {file = "yarl-1.6.3-cp39-cp39-manylinux2014_s390x.whl", hash = "sha256:8aa3decd5e0e852dc68335abf5478a518b41bf2ab2f330fe44916399efedfae0"},
    {file = "yarl-1.6.3-cp39-cp39-manylinux2014_x86_64.whl", hash = "sha256:73494d5b71099ae8cb8754f1df131c11d433b387efab7b51849e7e1e851f07a4"},
    {file = "yarl-1.6.3-cp39-cp39-win32.whl", hash = "sha256:5b883e458058f8d6099e4420f0cc2567989032b5f34b271c0827de9f1079a424"},
    {file = "yarl-1.6.3-cp39-cp39-win_amd64.whl", hash = "sha256:4953fb0b4fdb7e08b2f3b3be80a00d28c5c8a2056bb066169de00e6501b986b6"},
    {file = "yarl-1.6.3.tar.gz", hash = "sha256:8a9066529240171b68893d60dca86a763eae2139dd42f42106b03cf4b426bf10"},
]
zipp = [
    {file = "zipp-3.8.0-py3-none-any.whl", hash = "sha256:c4f6e5bbf48e74f7a38e7cc5b0480ff42b0ae5178957d564d18932525d5cf099"},
    {file = "zipp-3.8.0.tar.gz", hash = "sha256:56bf8aadb83c24db6c4b577e13de374ccfb67da2078beba1d037c17980bf43ad"},
]<|MERGE_RESOLUTION|>--- conflicted
+++ resolved
@@ -181,19 +181,11 @@
 
 [[package]]
 name = "certifi"
-<<<<<<< HEAD
-version = "2022.5.18"
-description = "Python package for providing Mozilla's CA Bundle."
-category = "main"
-optional = false
-python-versions = ">=3.5"
-=======
 version = "2022.5.18.1"
 description = "Python package for providing Mozilla's CA Bundle."
 category = "main"
 optional = false
 python-versions = ">=3.6"
->>>>>>> e28dcc7d
 
 [[package]]
 name = "cffi"
@@ -319,7 +311,7 @@
 
 [[package]]
 name = "discord.py"
-version = "2.0.0a4283+g37076a04"
+version = "2.0.0a4293+g3dddddc8"
 description = "A Python wrapper for the Discord API"
 category = "main"
 optional = false
@@ -339,11 +331,7 @@
 type = "git"
 url = "https://github.com/Rapptz/discord.py"
 reference = "HEAD"
-<<<<<<< HEAD
-resolved_reference = "37076a04de36031d0c39664cafe0a321aa9595a3"
-=======
 resolved_reference = "3dddddc8f95494c93ab4696672f473fc6aa29c14"
->>>>>>> e28dcc7d
 
 [[package]]
 name = "distro"
@@ -1236,13 +1224,8 @@
     {file = "cattrs-22.1.0.tar.gz", hash = "sha256:94b67b64cf92c994f8784c40c082177dc916e0489a73a9a36b24eb18a9db40c6"},
 ]
 certifi = [
-<<<<<<< HEAD
-    {file = "certifi-2022.5.18-py3-none-any.whl", hash = "sha256:8d15a5a7fde18536a249c49e07e8e462b8fc13de21b3c80e8a68315dfa227c99"},
-    {file = "certifi-2022.5.18.tar.gz", hash = "sha256:6ae10321df3e464305a46e997da41ea56c1d311fb9ff1dd4e04d6f14653ec63a"},
-=======
     {file = "certifi-2022.5.18.1-py3-none-any.whl", hash = "sha256:f1d53542ee8cbedbe2118b5686372fb33c297fcd6379b050cca0ef13a597382a"},
     {file = "certifi-2022.5.18.1.tar.gz", hash = "sha256:9c5705e395cd70084351dd8ad5c41e65655e08ce46f2ec9cf6c2c08390f71eb7"},
->>>>>>> e28dcc7d
 ]
 cffi = [
     {file = "cffi-1.14.6-cp27-cp27m-macosx_10_9_x86_64.whl", hash = "sha256:22b9c3c320171c108e903d61a3723b51e37aaa8c81255b5e7ce102775bd01e2c"},
