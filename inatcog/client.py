--- conflicted
+++ resolved
@@ -31,14 +31,7 @@
         self.projects.add_users = asyncify(self, self.projects.add_users)
         self.projects.delete_users = asyncify(self, self.projects.delete_users)
         self.taxa.search = asyncify(self, self.taxa.search)
-<<<<<<< HEAD
-=======
-        self.observations.taxon_summary = asyncify(
-            self, self.observations.taxon_summary
-        )
-        self.observations.life_list = asyncify(self, self.observations.life_list)
         self.annotations.all = asyncify(self, self.annotations.all)
->>>>>>> 207e674c
 
     @asynccontextmanager
     async def set_ctx_from_user(
