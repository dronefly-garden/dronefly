--- conflicted
+++ resolved
@@ -2,6 +2,7 @@
 import contextlib
 from math import ceil, floor
 import re
+from typing import Optional
 
 import discord
 from redbot.vendored.discord.ext import menus
@@ -16,484 +17,12 @@
 INAT_LOGO = "https://static.inaturalist.org/sites/1-logo_square.png"
 
 
-<<<<<<< HEAD
 class LifeListSource(CoreLifeListSource):
-    def format_page(self, menu: LifeListMenu, page):
-        query_response = self.formatter.query_response
-=======
-class StopButton(discord.ui.Button):
-    def __init__(
-        self,
-        style: discord.ButtonStyle,
-        row: Optional[int],
-    ):
-        super().__init__(style=style, row=row)
-        self.style = style
-        self.emoji = "\N{HEAVY MULTIPLICATION X}\N{VARIATION SELECTOR-16}"
-
-    async def callback(self, interaction: discord.Interaction):
-        self.view.stop()
-        if interaction.message.flags.ephemeral:
-            await interaction.response.edit_message(view=None)
-            return
-        await interaction.message.delete()
-
-
-class ForwardButton(discord.ui.Button):
-    def __init__(
-        self,
-        style: discord.ButtonStyle,
-        row: Optional[int],
-    ):
-        super().__init__(style=style, row=row)
-        self.style = style
-        self.emoji = "\N{BLACK RIGHT-POINTING TRIANGLE}\N{VARIATION SELECTOR-16}"
-
-    async def callback(self, interaction: discord.Interaction):
-        await self.view.show_checked_page(self.view.current_page + 1, interaction)
-
-
-class BackButton(discord.ui.Button):
-    def __init__(
-        self,
-        style: discord.ButtonStyle,
-        row: Optional[int],
-    ):
-        super().__init__(style=style, row=row)
-        self.style = style
-        self.emoji = "\N{BLACK LEFT-POINTING TRIANGLE}\N{VARIATION SELECTOR-16}"
-
-    async def callback(self, interaction: discord.Interaction):
-        await self.view.show_checked_page(self.view.current_page - 1, interaction)
-
-
-class LastItemButton(discord.ui.Button):
-    def __init__(
-        self,
-        style: discord.ButtonStyle,
-        row: Optional[int],
-    ):
-        super().__init__(style=style, row=row)
-        self.style = style
-        self.emoji = "\N{BLACK RIGHT-POINTING DOUBLE TRIANGLE WITH VERTICAL BAR}\N{VARIATION SELECTOR-16}"  # noqa: E501
-
-    async def callback(self, interaction: discord.Interaction):
-        await self.view.show_page(self.view._source.get_max_pages() - 1, interaction)
-
-
-class FirstItemButton(discord.ui.Button):
-    def __init__(
-        self,
-        style: discord.ButtonStyle,
-        row: Optional[int],
-    ):
-        super().__init__(style=style, row=row)
-        self.style = style
-        self.emoji = "\N{BLACK LEFT-POINTING DOUBLE TRIANGLE WITH VERTICAL BAR}\N{VARIATION SELECTOR-16}"  # noqa: E501
-
-    async def callback(self, interaction: discord.Interaction):
-        await self.view.show_page(0, interaction)
-
-
-class PerRankButton(discord.ui.Button):
-    def __init__(
-        self,
-        style: discord.ButtonStyle,
-        row: Optional[int],
-    ):
-        super().__init__(style=style, row=row)
-        self.style = style
-        self.emoji = "\N{UP DOWN ARROW}"
-
-    async def callback(self, interaction: discord.Interaction):
-        view = self.view
-        formatter = view.source._life_list_formatter
-        if formatter.per_rank == "leaf":
-            per_rank = "main"
-        elif formatter.per_rank == "main":
-            per_rank = "any"
-        elif formatter.per_rank == "any":
-            current_taxon = view.select_taxon.taxon()
-            if current_taxon:
-                per_rank = current_taxon.rank
-            else:
-                per_rank = "main"
-        else:
-            per_rank = "main"
-        await view.update_source(interaction, per_rank=per_rank)
-
-
-class LeafButton(discord.ui.Button):
-    def __init__(
-        self,
-        style: discord.ButtonStyle,
-        row: Optional[int],
-    ):
-        super().__init__(style=style, row=row)
-        self.style = style
-        self.emoji = "\N{LEAF FLUTTERING IN WIND}"
-
-    async def callback(self, interaction: discord.Interaction):
-        view = self.view
-        formatter = view.source._life_list_formatter
-        per_rank = "any" if formatter.per_rank == "leaf" else "leaf"
-        await view.update_source(interaction, per_rank=per_rank)
-
-
-class RootButton(discord.ui.Button):
-    def __init__(
-        self,
-        style: discord.ButtonStyle,
-        row: Optional[int],
-    ):
-        super().__init__(style=style, row=row)
-        self.style = style
-        self.emoji = "\N{TOP WITH UPWARDS ARROW ABOVE}"
-
-    async def callback(self, interaction: discord.Interaction):
-        await self.view.update_source(interaction, toggle_taxon_root=True)
-
-
-class DirectButton(discord.ui.Button):
-    def __init__(
-        self,
-        style: discord.ButtonStyle,
-        row: Optional[int],
-    ):
-        super().__init__(style=style, row=row)
-        self.style = style
-        self.emoji = "\N{REGIONAL INDICATOR SYMBOL LETTER D}"
-
-    async def callback(self, interaction: discord.Interaction):
-        view = self.view
-        formatter = view.source._life_list_formatter
-        await view.update_source(interaction, with_direct=not formatter.with_direct)
-
-
-class CommonButton(discord.ui.Button):
-    def __init__(
-        self,
-        style: discord.ButtonStyle,
-        row: Optional[int],
-    ):
-        super().__init__(style=style, row=row)
-        self.style = style
-        self.emoji = "\N{REGIONAL INDICATOR SYMBOL LETTER C}"
-
-    async def callback(self, interaction: discord.Interaction):
-        view = self.view
-        formatter = view.source._life_list_formatter
-        await view.update_source(interaction, with_common=not formatter.with_common)
-
-
-class SelectTaxonOption(discord.SelectOption):
-    def __init__(
-        self,
-        value: int,
-        taxon: Taxon,
-        default: int,
-    ):
-        super().__init__(label=taxon.full_name, value=str(value), default=default)
-
-
-class SelectLifeListTaxon(discord.ui.Select):
-    def __init__(
-        self,
-        view: discord.ui.View,
-        placeholder: Optional[str] = "Select a taxon",
-        selected: Optional[int] = 0,
-    ):
-        super().__init__(min_values=1, max_values=1, placeholder=placeholder)
-        page = view.current_page
-        formatter = view.source._life_list_formatter
-        self.taxa = formatter.get_page_of_taxa(page)
-        view.ctx.selected = selected
-        for (value, taxon) in enumerate(self.taxa):
-            self.append_option(
-                SelectTaxonOption(value, taxon, default=(value == selected))
-            )
-
-    async def callback(self, interaction: discord.Interaction):
-        self.view.ctx.selected = self.values[0]
-        await self.view.update_source(interaction)
-
-    def taxon(self):
-        return self.taxa[int(self.view.ctx.selected)]
-
-
-class BaseMenu(discord.ui.View):
-    def __init__(
-        self,
-        source: menus.PageSource,
-        cog: commands.Cog,
-        timeout: int = 60,
-        message: discord.Message = None,
-        **kwargs: Any,
-    ) -> None:
-        super().__init__(
-            timeout=timeout,
-        )
-        self.cog = cog
-        self.bot = None
-        self.message = message
-        self._source = source
-        self.ctx = None
-        self.author: Optional[discord.Member] = None
-        self.current_page = kwargs.get("page_start", 0)
-        self.forward_button = ForwardButton(discord.ButtonStyle.grey, 0)
-        self.back_button = BackButton(discord.ButtonStyle.grey, 0)
-        self.first_item = FirstItemButton(discord.ButtonStyle.grey, 0)
-        self.last_item = LastItemButton(discord.ButtonStyle.grey, 0)
-        self.stop_button = StopButton(discord.ButtonStyle.red, 0)
-        if isinstance(self._source, LifeListSource):
-            # Late bind these as which buttons are shown depends on page content:
-            self.leaf_button = None
-            self.per_rank_button = None
-            self.direct_button = None
-            self.common_button = None
-            self.select_taxon = None
-            self.root_button = None
-            self.root_taxon_id_stack = []
-        self.add_item(self.stop_button)
-        self.add_item(self.first_item)
-        self.add_item(self.back_button)
-        self.add_item(self.forward_button)
-        self.add_item(self.last_item)
-
-    @property
-    def source(self):
-        return self._source
-
-    async def on_timeout(self):
-        await self.message.edit(view=None)
-
-    async def start(self, ctx: commands.Context):
-        ctx.selected = 0
-        self.ctx = ctx
-        self.bot = self.cog.bot
-        self.author = ctx.author
-        # await self.source._prepare_once()
-        self.message = await self.send_initial_message(ctx)
-
-    async def _get_kwargs_from_page(self, page):
-        selected = None
-        if isinstance(self.source, LifeListSource):
-            selected = self.ctx.selected
-        value = await discord.utils.maybe_coroutine(
-            self._source.format_page, self, page, selected
-        )
-        if isinstance(value, dict):
-            return value
-        elif isinstance(value, str):
-            return {"content": value, "embed": None}
-        elif isinstance(value, discord.Embed):
-            return {"embed": value, "content": None}
-
-    async def send_initial_message(self, ctx: commands.Context):
-        """|coro|
-        The default implementation of :meth:`Menu.send_initial_message`
-        for the interactive pagination session.
-        This implementation shows the first page of the source.
-        """
-        self.ctx = ctx
-        source = self.source
-        page = await source.get_page(self.current_page)
-        kwargs = await self._get_kwargs_from_page(page)
-        if isinstance(source, LifeListSource):
-            # Source modifier buttons:
-            self.leaf_button = LeafButton(discord.ButtonStyle.grey, 1)
-            self.per_rank_button = PerRankButton(discord.ButtonStyle.grey, 1)
-            self.root_button = RootButton(discord.ButtonStyle.grey, 1)
-            self.direct_button = DirectButton(discord.ButtonStyle.grey, 1)
-            self.add_item(self.leaf_button)
-            self.add_item(self.per_rank_button)
-            self.add_item(self.root_button)
-            self.add_item(self.direct_button)
-            if source._life_list_formatter.query_response.user:
-                self.common_button = CommonButton(discord.ButtonStyle.grey, 1)
-                self.add_item(self.common_button)
-            self.select_taxon = SelectLifeListTaxon(view=self, selected=0)
-            self.add_item(self.select_taxon)
-        self.message = await ctx.send(**kwargs, view=self)
-        return self.message
-
-    async def show_page(
-        self, page_number: int, interaction: discord.Interaction, selected: int = 0
-    ):
-        page = await self._source.get_page(page_number)
-        self.current_page = page_number
-        self.ctx.selected = selected
-        kwargs = await self._get_kwargs_from_page(page)
-        if isinstance(self._source, LifeListSource):
-            self.remove_item(self.select_taxon)
-            self.select_taxon = SelectLifeListTaxon(view=self, selected=selected)
-            self.add_item(self.select_taxon)
-        if interaction.response.is_done():
-            await interaction.edit_original_response(**kwargs, view=self)
-        else:
-            await interaction.response.edit_message(**kwargs, view=self)
-
-    async def show_checked_page(
-        self, page_number: int, interaction: discord.Interaction
-    ) -> None:
-        max_pages = self._source.get_max_pages()
-        try:
-            if max_pages is None:
-                # If it doesn't give maximum pages, it cannot be checked
-                await self.show_page(page_number, interaction)
-            elif page_number >= max_pages:
-                await self.show_page(0, interaction)
-            elif page_number < 0:
-                await self.show_page(max_pages - 1, interaction)
-            elif max_pages > page_number >= 0:
-                await self.show_page(page_number, interaction)
-        except IndexError:
-            # An error happened that can be handled, so ignore it.
-            pass
-
-    async def interaction_check(self, interaction: discord.Interaction):
-        """Just extends the default reaction_check to use owner_ids"""
-        if interaction.user.id not in (
-            *interaction.client.owner_ids,
-            getattr(self.author, "id", None),
-        ):
-            await interaction.response.send_message(
-                content="You are not authorized to interact with this.", ephemeral=True
-            )
-            return False
-        return True
-
-    async def update_source(self, interaction: discord.Interaction, **formatter_kwargs):
-        if isinstance(self.source, LifeListSource):
-            await interaction.response.defer()
-            formatter = self.source._life_list_formatter
-            # Replace the source with a new source, preserving the currently
-            # selected taxon
-            per_rank = formatter_kwargs.get("per_rank") or formatter.per_rank
-            with_direct = formatter_kwargs.get("with_direct")
-            if with_direct is None:
-                with_direct = formatter.with_direct
-            with_common = formatter_kwargs.get("with_common")
-            if with_common is None:
-                with_common = formatter.with_common
-            toggle_taxon_root = formatter_kwargs.get("toggle_taxon_root")
-            per_page = formatter.per_page
-            life_list = formatter.life_list
-            query_response = formatter.query_response
-            current_taxon = self.select_taxon.taxon()
-            root_taxon_id = (
-                self.root_taxon_id_stack[-1] if self.root_taxon_id_stack else None
-            )
-            if toggle_taxon_root:
-                if current_taxon.id in self.root_taxon_id_stack:
-                    self.root_taxon_id_stack.pop()
-                    root_taxon_id = (
-                        self.root_taxon_id_stack[-1]
-                        if self.root_taxon_id_stack
-                        else None
-                    )
-                else:
-                    query_taxon = query_response.taxon
-                    # If at the top of the stack, and a taxon was specified in
-                    # the query, generate a new life list for its immediate
-                    # ancestor.
-                    if (
-                        query_taxon
-                        and query_taxon.id != ROOT_TAXON_ID
-                        and not self.root_taxon_id_stack
-                        and self.current_page == 0
-                        and self.ctx.selected == 0
-                    ):
-                        if query_taxon.parent_id == ROOT_TAXON_ID:
-                            # Simplify the request by removing the taxon filter
-                            # if we hit the top (Life)
-                            query_response.taxon = None
-                        else:
-                            query_response.taxon = await get_taxon(
-                                self.ctx, query_taxon.parent_id
-                            )
-                        # And in either case, get a new life_list for the updated query response:
-                        life_list = await self.ctx.inat_client.observations.life_list(
-                            **query_response.obs_args()
-                        )
-                        # The first taxon on page 0 is selected:
-                        root_taxon_id = None
-                        current_taxon = None
-                    else:
-                        root_taxon_id = current_taxon.id
-                        self.root_taxon_id_stack.append(root_taxon_id)
-            # Replace the formatter; TODO: support updating existing formatter
-            formatter = LifeListFormatter(
-                life_list,
-                per_rank,
-                query_response,
-                with_taxa=True,
-                per_page=per_page,
-                with_direct=with_direct,
-                with_common=with_common,
-                root_taxon_id=root_taxon_id,
-            )
-            self._life_list_formatter = formatter
-            # Replace the source
-            self._source = LifeListSource(formatter)
-            # Find the current taxon
-            if current_taxon:
-                # Find the taxon or the first taxon that is a descendant of it (e.g.
-                # "leaf" case may have dropped the taxon if was above all of the taxa
-                # in the new display)
-                taxon_index = next(
-                    (
-                        i
-                        for i, taxon in enumerate(formatter.taxa)
-                        if current_taxon.id == taxon.id
-                        or current_taxon.id in (t.id for t in taxon.ancestors)
-                    ),
-                    None,
-                )
-
-                # Or the lowest ancestor of the taxon e.g. the "main" case may have
-                # dropped the taxon if it was below all of the taxa in the new display
-                if taxon_index is None:
-                    ancestor_indices = reversed(
-                        list(
-                            i
-                            for i, taxon in enumerate(formatter.taxa)
-                            if taxon.id in (t.id for t in current_taxon.ancestors)
-                        )
-                    )
-                    taxon_index = next(ancestor_indices, 0)
-
-                # Show the page with the matched taxon on it
-                page = floor(taxon_index / per_page)
-                selected = taxon_index % per_page
-            else:
-                # Should never get here as we require the select to always have a value
-                page = 0
-                selected = 0
-            await self.show_page(page, interaction, selected)
-
-
-class LifeListSource(menus.ListPageSource):
-    def __init__(self, life_list_formatter: LifeListFormatter):
-        self._life_list_formatter = life_list_formatter
-        query_response = self._life_list_formatter.query_response
-        self._url = (
-            lifelists_url_from_query_response(query_response)
-            if query_response.user
-            else None
-        )
-        pages = list(page for page in self._life_list_formatter.generate_pages())
-        super().__init__(pages, per_page=1)
-
-    def is_paginating(self):
-        return True
-
-    def format_page(self, menu: BaseMenu, page, selected: Optional[int] = None):
+    def format_page(self, menu: LifeListMenu, page, selected: Optional[int] = None):
         formatter = self._life_list_formatter
         ctx = menu.ctx
         ctx.selected = selected
-        query_response = formatter.query_response
->>>>>>> 4e10ffab
+        query_response = self.formatter.query_response
         embed = make_embed(title=f"Life list {query_response.obs_query_description()}")
         if self._url:
             embed.url = self._url
