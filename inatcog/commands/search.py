"""Module for search command group."""
import contextlib
from math import ceil, floor
import re
from typing import Optional, Union
import urllib.parse

import discord
from redbot.core import checks, commands
from redbot.core.utils.menus import menu, DEFAULT_CONTROLS
from redbot.vendored.discord.ext import menus

from ..base_classes import WWW_BASE_URL
from ..common import grouper
from ..converters.base import NaturalQueryConverter
from ..converters.reply import TaxonReplyConverter
from ..core.parsers.url import (
    PAT_OBS_LINK,
    PAT_PLACE_LINK,
    PAT_PROJECT_LINK,
    PAT_TAXON_LINK,
    PAT_USER_LINK,
)
from ..core.query.query import EMPTY_QUERY, Query
from ..embeds.common import apologize, make_embed
from ..embeds.inat import INatEmbeds
from ..interfaces import MixinMeta
from ..obs import get_obs_fields
from ..utils import obs_url_from_v1

INAT_LOGO = "https://static.inaturalist.org/sites/1-logo_square.png"
ENTRY_EMOJIS = [
    "\N{REGIONAL INDICATOR SYMBOL LETTER A}",
    "\N{REGIONAL INDICATOR SYMBOL LETTER B}",
    "\N{REGIONAL INDICATOR SYMBOL LETTER C}",
    "\N{REGIONAL INDICATOR SYMBOL LETTER D}",
    "\N{REGIONAL INDICATOR SYMBOL LETTER E}",
    "\N{REGIONAL INDICATOR SYMBOL LETTER F}",
    "\N{REGIONAL INDICATOR SYMBOL LETTER G}",
    "\N{REGIONAL INDICATOR SYMBOL LETTER H}",
]

async def show_entry(menu, payload):
    index = ENTRY_EMOJIS.index(str(payload.emoji))
    if menu.current_page * menu._source.per_page + index < menu._source._total_results:
        menu._source._current_entry = index
        menu._source._single_entry = False
        await menu.show_page(menu.current_page)

class SearchObsSource(menus.AsyncIteratorPageSource):
    """Paged (both UI & API) observation search results source."""
    async def generate_obs(self, observations):
        _observations = observations
        api_page = 1
        while _observations:
            for obs in _observations:
                yield obs
            if (api_page - 1) * self._per_api_page + len(_observations) < self._total_results:
                api_page += 1
                (_observations, *_ignore) = await self._cog.obs_query.query_observations(self._ctx, self._query, page=api_page)
            else:
                _observations = None

    def __init__(self, cog, ctx, query, observations, total_results, per_page, per_api_page, url, query_title):
        self._cog = cog
        self._ctx = ctx
        self._query = query
        self._total_results = total_results
        self._per_api_page = per_api_page
        self._url = url
        self._query_title = query_title
        self._single_entry = False
<<<<<<< HEAD
        self._multi_images = True
=======
        self._multi_images = False
        self._show_images = True
>>>>>>> 99cdb349
        self._current_entry = 0
        super().__init__(self.generate_obs(observations), per_page=per_page)

    async def _format_obs(self, obs):
        formatted_obs = await self._cog.format_obs(
            obs,
            with_description=False,
            with_link=True,
            compact=True,
            with_user=not self._query.user,
        )
        return ''.join(formatted_obs)

    def is_paginating(self):
        """Always paginate so non-paging buttons work."""
        return True

    async def format_page(self, menu, entries):
        def get_image_url(obs):
            return next(iter([image.url for image in obs.images if not re.search(r"\.gif$", image.url, re.I)]), None) or INAT_LOGO

        start = menu.current_page * self.per_page
        embeds = []
        if self._single_entry:
            obs = next(obs for i, obs in enumerate(entries, start=start) if i % self.per_page == self._current_entry)
            embed = await self._cog.make_obs_embed(
                menu.ctx, obs, f"{WWW_BASE_URL}/observations/{obs.obs_id}"
            )
            embeds = [embed]
        else:
            title = f"Search: {self._query_title} (page {menu.current_page + 1} of {ceil(self._total_results / self.per_page)})"
            fmt_entries = []
            for i, obs in enumerate(entries, start=start):
                fmt_entry = await self._format_obs(obs)
                index = i
                if i + 1 > self._total_results:
                    index = self._total_results - 1
                if index % self.per_page == self._current_entry:
                    fmt_entry = f"**{fmt_entry}**"
                fmt_entries.append(f"{ENTRY_EMOJIS[i % self.per_page]} {fmt_entry}")
                embed = discord.Embed(url=self._url)
                # add embeds for all images when cursor is on 1st image, otherwise just
                # set the image of the 1st embed to be for the corresponding entry.
                if self._show_images:
                    if self._current_entry == index % self.per_page or (self._multi_images and self._current_entry == 0):
                        embed.set_image(url=get_image_url(obs))
                        embeds.append(embed)
                else:
                    if not embeds:
                        embeds.append(embed)
            if embeds:
                embeds[0].description = f'\n'.join(fmt_entries)
                embeds[0].title = title
        if self._multi_images:
            message = { "embeds": embeds }
        else:
            message = { "embed": embeds[0] }
        return message

class SearchMenuPages(menus.MenuPages, inherit_buttons=False):
    """Navigate observation search results."""
    def __init__(self, source, **kwargs):
        super().__init__(source, **kwargs)
        self._max_per_page = len(ENTRY_EMOJIS)
        if self._source.per_page > self._max_per_page:
            self._source.per_page = self._max_per_page
        self._original_per_page = self._source.per_page
        self._max_buttons_added = self._source.per_page == self._max_per_page
        for i, emoji in enumerate(ENTRY_EMOJIS):
            if i >= self._source.per_page: break
            self.add_button(menus.Button(emoji, show_entry))

    @menus.button("\N{UP-POINTING SMALL RED TRIANGLE}")
    async def on_prev_result(self, payload):
        # don't run off the start
        if self._source._current_entry == 0 and self.current_page == 0:
            return
        self._source._current_entry -= 1
        page_offset = 0
        # back up to the last entry on the previous page
        if self._source._current_entry < 0:
            self._source._current_entry = self._source.per_page - 1
            page_offset = 1
        await self.show_page(self.current_page - page_offset)

    @menus.button("\N{DOWN-POINTING SMALL RED TRIANGLE}")
    async def on_next_result(self, payload):
        # don't run off the end
        if self._source._current_entry + 2 + self.current_page * self._source.per_page > self._source._total_results:
            return
        self._source._current_entry += 1
        page_offset = 0
        # advance to the first entry on the next page
        if self._source._current_entry > self._source.per_page - 1:
            self._source._current_entry = 0
            page_offset = 1
        await self.show_page(self.current_page + page_offset)

    @menus.button("\N{BLACK LEFT-POINTING TRIANGLE}")
    async def go_to_previous_page(self, payload):
        """Go to the top of the previous page."""
        self._source._current_entry = 0
        self._source._single_entry = False
        await self.show_checked_page(self.current_page - 1)

    @menus.button("\N{BLACK RIGHT-POINTING TRIANGLE}")
    async def go_to_next_page(self, payload):
        """Go to the top of the next page."""
        self._source._current_entry = 0
        self._source._single_entry = False
        await self.show_checked_page(self.current_page + 1)

    @menus.button("\N{WHITE HEAVY CHECK MARK}")
    async def on_select(self, payload):
        """Select this entry to view the full observation."""
        if self._source._single_entry:
            ctx = self.ctx
            current_page = self.current_page
            pages = SearchMenuPages(
                source=self._source,
                clear_reactions_after=True,
            )
            self.stop()
            self._source._single_entry = False
            pages.current_page = current_page
            await pages.start(ctx)
            await pages.show_checked_page(current_page)
        else:
            self._source._single_entry = True
            await self.show_checked_page(self.current_page)

    @menus.button("\N{CROSS MARK}")
    async def on_cancel(self, payload):
        """Cancel viewing full observation or stop menu and delete."""
        if self._source._single_entry:
            self._source._single_entry = False
            await self.show_checked_page(self.current_page)
        else:
            self.stop()
            with contextlib.suppress(discord.HTTPException):
                await self.message.delete()

    @menus.button("\N{CAMERA}")
    async def on_show_image(self, payload):
        """Toggle images / more entries per page.."""
        per_page = self._source.per_page
        current_page = self.current_page
        current_entry = current_page * per_page + self._source._current_entry
        if self._source._show_images:
            if not self._max_buttons_added:
                for i, emoji in enumerate(ENTRY_EMOJIS, start=self._source.per_page):
                    await self.add_button(menus.Button(emoji, show_entry), react=True)
                self._max_buttons_added = True
            self._source._show_images = False
            self._original_per_page = self._source.per_page
            per_page = self._max_per_page
        else:
            self._source._show_images = True
            per_page = self._original_per_page
        self._source.per_page = per_page
        current_page = floor(current_entry / per_page)
        self._source._current_entry = current_entry - (current_page * per_page)
        await self.show_checked_page(current_page)

class CommandsSearch(INatEmbeds, MixinMeta):
    """Mixin providing search command group."""

    async def _search(self, ctx, query: Union[Query, str], keyword: Optional[str]):
        async def cancel_timeout(
            ctx, pages, controls, message, page, _timeout, _reaction
        ):
            await menu(ctx, pages, controls, message, page, 0.1)

        def get_result(page, results, result_index):
            selected_result_offset = result_index + page * per_embed_page
            last_index = len(results) - 1
            if selected_result_offset > last_index:
                selected_result_offset = last_index
            return results[selected_result_offset]

        def get_thumbnail(page, thumbnails, result_index):
            selected_result_offset = result_index + page * per_embed_page
            last_index = len(results) - 1
            if selected_result_offset > last_index:
                selected_result_offset = last_index
            return thumbnails[selected_result_offset]

        def update_selected(pages, page, result_index):
            embed = pages[page]
            thumbnail = (
                get_thumbnail(page, thumbnails, result_index) if thumbnails else None
            )
            embed.set_image(url=thumbnail)
            results_page_start = page * per_embed_page
            results_page_end = results_page_start + per_embed_page
            page_of_results = results[results_page_start:results_page_end]
            last_index = len(page_of_results) - 1
            if result_index > last_index:
                result_index = last_index
            page = format_page(buttons, page_of_results, result_index)
            embed.description = page
            selected_index[0] = result_index
            return pages

        async def _display_selected(ctx, result):
            mat = re.search(PAT_OBS_LINK, result)
            if mat:
                home = await self.get_home(ctx)
                obs_results = (
                    await self.api.get_observations(
                        mat["obs_id"], include_new_projects=1, preferred_place_id=home
                    )
                )["results"]
                obs = get_obs_fields(obs_results[0]) if obs_results else None
                if obs:
                    embed = await self.make_obs_embed(
                        ctx, obs, f"{WWW_BASE_URL}/observations/{obs.obs_id}"
                    )
                    await self.send_obs_embed(ctx, embed, obs, timeout=10, with_keep=True)
                    return
                await apologize(ctx, "Not found")
                return
            mat = re.search(PAT_TAXON_LINK, result)
            if mat:
                query = await NaturalQueryConverter.convert(ctx, mat["taxon_id"])
                try:
                    query_response = await self.query.get(ctx, query)
                except LookupError as err:
                    await apologize(ctx, str(err))
                    return
                await self.send_embed_for_taxon(ctx, query_response, with_keep=True)
                return
            mat = re.search(PAT_USER_LINK, result)
            if mat:
                await ctx.send(
                    f"{WWW_BASE_URL}/people/{mat['user_id'] or mat['login']}"
                )
                return
            mat = re.search(PAT_PROJECT_LINK, result)
            if mat:
                await (self.bot.get_command("project")(ctx, query=mat["project_id"]))
                return
            mat = re.search(PAT_PLACE_LINK, result)
            if mat:
                await (self.bot.get_command("place")(ctx, query=mat["place_id"]))

        async def next_page_reaction(
            ctx, pages, controls, message, page, timeout, reaction
        ):  # pylint: disable=too-many-arguments
            pages = update_selected(pages, page, 0)
            await DEFAULT_CONTROLS["➡️"](
                ctx, pages, controls, message, page, timeout, reaction
            )

        async def prev_page_reaction(
            ctx, pages, controls, message, page, timeout, reaction
        ):  # pylint: disable=too-many-arguments
            pages = update_selected(pages, page, 0)
            await DEFAULT_CONTROLS["⬅️"](
                ctx, pages, controls, message, page, timeout, reaction
            )

        async def prev_result_reaction(
            ctx, pages, controls, message, page, timeout, reaction
        ):  # pylint: disable=too-many-arguments
            was_selected = selected_index[0]
            if was_selected == 0:
                # back to bottommost result on prev page:
                selected_index[0] = per_embed_page - 1
                target_page = (page - 1) % len(pages)
                pages = update_selected(pages, target_page, selected_index[0])
                if (
                    ctx.guild
                    and ctx.channel.permissions_for(ctx.guild.me).manage_messages
                ):
                    await message.remove_reaction(reaction, ctx.author)
                prev_reaction = DEFAULT_CONTROLS["⬅️"]
            else:
                selected_index[0] -= 1
                prev_reaction = update_selected_reaction
            await prev_reaction(ctx, pages, controls, message, page, timeout, reaction)

        async def next_result_reaction(
            ctx, pages, controls, message, page, timeout, reaction
        ):  # pylint: disable=too-many-arguments
            was_selected = selected_index[0]
            page_len = (
                per_embed_page
                if (page + 1) < len(pages)
                else len(results) - ((len(pages) - 1) * per_embed_page)
            )
            if was_selected == page_len - 1:
                next_reaction = next_page_reaction
            else:
                selected_index[0] += 1
                pages = update_selected(pages, page, selected_index[0])
                next_reaction = update_selected_reaction
            await next_reaction(ctx, pages, controls, message, page, timeout, reaction)

        async def display_selected_reaction(
            ctx, pages, controls, message, page, timeout, reaction
        ):  # pylint: disable=too-many-arguments
            result = get_result(page, results, selected_index[0])
            if result:
                await _display_selected(ctx, result)
            if ctx.guild and ctx.channel.permissions_for(ctx.guild.me).manage_messages:
                await message.remove_reaction(reaction, ctx.author)
            await menu(ctx, pages, controls, message, page, timeout)

        async def update_selected_reaction(
            ctx, pages, controls, message, page, timeout, reaction
        ):  # pylint: disable=too-many-arguments
            result_index = selected_index[0]
            result = get_result(page, results, result_index)
            if result:
                pages = update_selected(pages, page, result_index)
            if ctx.guild and ctx.channel.permissions_for(ctx.guild.me).manage_messages:
                await message.remove_reaction(reaction, ctx.author)
            await menu(ctx, pages, controls, message, page, timeout)

        async def update_and_display_selected_reaction(
            ctx, pages, controls, message, page, timeout, reaction
        ):  # pylint: disable=too-many-arguments
            selected_index[0] = buttons.index(reaction)
            await display_selected_reaction(
                ctx, pages, controls, message, page, timeout, reaction
            )

        async def select_result_reaction(
            ctx, pages, controls, message, page, timeout, reaction
        ):  # pylint: disable=too-many-arguments
            result_index = buttons.index(reaction)
            result = get_result(page, results, result_index)
            if result:
                pages = update_selected(pages, page, result_index)
            if ctx.guild and ctx.channel.permissions_for(ctx.guild.me).manage_messages:
                await message.remove_reaction(reaction, ctx.author)
            await menu(ctx, pages, controls, message, page, timeout)

        def make_search_embeds(
            query_title, page, thumbnails, index, per_embed_page, pages_len
        ):  # pylint: disable=too-many-arguments
            embed = make_embed(
                title=f"Search: {query_title} (page {index + 1} of {pages_len})",
                url=url,
                description=page,
            )
            try:
                thumbnail = thumbnails[index * per_embed_page]
                embed.set_image(url=thumbnail)
            except IndexError:
                pass
            return embed

        def get_inactive_query_args(query):
            kwargs = {}
            url = f"{WWW_BASE_URL}/taxa/search?q={urllib.parse.quote_plus(query)}"
            url += f"&sources={keyword}"
            kwargs["is_active"] = "any"
            return (url, kwargs)

        async def get_obs_query_args(query):
            query_response = await self.query.get(ctx, query)
            kwargs = query_response.obs_args()
            # TODO: determine why we don't just use QueryResponse.obs_query_description
            # and either use it directly or otherwise share code instead of duplicating
            # most of it here.
            if query_response.taxon:
                query_title = query_response.taxon.format_name(with_term=True)
            else:
                query_title = "Observations"
            if query_response.user:
                query_title += f" by {query_response.user.login}"
            if query_response.unobserved_by:
                query_title += f" unobserved by {query_response.unobserved_by.login}"
            if query_response.id_by:
                query_title += f" identified by {query_response.id_by.login}"
            if query_response.except_by:
                query_title += f" except by {query_response.except_by.login}"
            if query_response.project:
                query_title += f" in {query_response.project.title}"
            if query_response.place:
                query_title += f" from {query_response.place.display_name}"
            url = obs_url_from_v1(kwargs)
            kwargs["per_page"] = 200
            return (query_title, url, kwargs)

        async def get_query_args(query):
            kwargs = {}
            kw_lowered = ""
            query_title = ""
            if isinstance(query, str):
                query_title = query
                url = f"{WWW_BASE_URL}/search?q={urllib.parse.quote_plus(query)}"
            if keyword:
                kw_lowered = keyword.lower()
                if kw_lowered == "inactive":
                    (url, kwargs) = get_inactive_query_args(query)
                elif kw_lowered == "obs":
                    (query_title, url, kwargs) = await get_obs_query_args(query)
                else:
                    kwargs["sources"] = kw_lowered
                    url += f"&sources={keyword}"
            return (kw_lowered, query_title, url, kwargs)

        async def query_formatted_results(query, query_type, kwargs):
            thumbnails = []
            (results, total_results, per_api_page) = await self.site_search.search(
                ctx, query, **kwargs
            )
            per_embed_page = 10
            return (total_results, results, thumbnails, per_api_page, per_embed_page)

        def get_button_controls(results, query_type):
            all_buttons = [
                "\U0001F1E6",  # :regional_indicator_a:
                "\U0001F1E7",  # :regional_indicator_b:
                "\U0001F1E8",  # :regional_indicator_c:
                "\U0001F1E9",  # :regional_indicator_d:
                "\U0001F1EA",  # :regional_indicator_e:
                "\U0001F1EB",  # :regional_indicator_f:
                "\U0001F1EC",  # :regional_indicator_g:
                "\U0001F1ED",  # :regional_indicator_h:
                "\U0001F1EE",  # :regional_indicator_i:
                "\U0001F1EF",  # :regional_indicator_j:
            ][:per_embed_page]
            buttons_count = min(len(results), len(all_buttons))
            buttons = all_buttons[:buttons_count]
            if query_type == "obs":
                controls = {
                    "⬆️": prev_result_reaction,
                    "⬇️": next_result_reaction,
                    "⬅️": prev_page_reaction,
                    "➡️": next_page_reaction,
                    "✅": display_selected_reaction,
                    "❌": DEFAULT_CONTROLS["❌"],
                }
            else:
                controls = DEFAULT_CONTROLS.copy()
            letter_button_reaction = (
                select_result_reaction
                if query_type == "obs"
                else update_and_display_selected_reaction
            )
            for button in buttons:
                controls[button] = letter_button_reaction
            return (buttons, controls)

        def format_page(buttons, group, selected=0):
            def text_style(i):
                if query_type != "obs":
                    return ""

                return "**" if i == selected else ""

            def format_result(result, i):
                return " ".join((buttons[i], result))

            lines = [
                (text_style(i) + format_result(result, i) + text_style(i))
                for i, result in enumerate(filter(None, group), 0)
            ]
            page = "\n".join(lines)
            return page

        def format_embeds(results, total_results, per_api_page, per_embed_page, buttons):
            pages = []
            for group in grouper(results, per_embed_page):
                page = format_page(buttons, group)
                pages.append(page)

            pages_len = len(pages)  # Causes enumeration (works against lazy load).
            if len(results) < total_results:
                pages_len = (
                    f"{pages_len}; "
                    f"{ceil((total_results - per_api_page)/per_embed_page)} more not shown"
                )
            embeds = [
                make_search_embeds(
                    query_title, page, thumbnails, index, per_embed_page, pages_len
                )
                for index, page in enumerate(pages, start=0)
            ]
            return embeds

        try:
            if keyword and keyword.lower() == "obs":
                await ctx.trigger_typing()
                try:
                    _query = query or (await TaxonReplyConverter.convert(ctx, ""))
                except commands.BadArgument:
                    _query = EMPTY_QUERY
            else:
                _query = query
            query_type, query_title, url, kwargs = await get_query_args(_query)
            if query_type == "obs":
                (
                    results,
                    total_results,
                    per_api_page,
                ) = await self.obs_query.query_observations(ctx, _query)
            else:
                (
                    total_results,
                    results,
                    thumbnails,
                    per_api_page,
                    per_embed_page,
                ) = await query_formatted_results(_query, query_type, kwargs)
        except LookupError as err:
            await apologize(ctx, err.args[0])
            return
        if not results:
            if isinstance(_query, str) and "in" in _query.split():
                await apologize(
                    ctx,
                    "The `in` keyword is not supported by this command.\n"
                    f"Try `{ctx.clean_prefix}taxon` instead or omit the `in` clause.\n"
                    f"Type `{ctx.clean_prefix}help search` for help.",
                )
            else:
                await apologize(
                    ctx,
                    "Nothing matches that query. "
                    "Check for mistakes in spelling or syntax.\n"
                    f"Type `{ctx.clean_prefix}help search` for help.",
                )
            return

        if query_type == "obs":
            per_page = 4
            pages = SearchMenuPages(
                source=SearchObsSource(
                    self,
                    ctx,
                    _query,
                    results,
                    total_results,
                    per_page,
                    per_api_page,
                    url,
                    query_title,
                ),
                clear_reactions_after=True,
            )
            await pages.start(ctx)
        else:
            (buttons, controls) = get_button_controls(results, query_type)
            embeds = format_embeds(
                results, total_results, per_api_page, per_embed_page, buttons
            )
            # Track index in outer scope
            # - TODO: use a menu class (from vendored menu) and make this an attribute.
            selected_index = [0]

            await menu(ctx, embeds, controls, timeout=60)

    @commands.group(aliases=["s"], invoke_without_command=True)
    @checks.bot_has_permissions(embed_links=True, read_message_history=True)
    async def search(self, ctx, *, query):
        """Search iNat.

        • The results are similar to entering a query in the `Search`
          textbox on the website, matching taxa, places, projects, or users.
        • Use one of the subcommands listed below to only match one kind of
          result, up to 100 results instead of 30.
        • Use the arrow reaction buttons to see more pages.
        • Press a lettered reaction button to display the result in more
          detail.
        • Matching a taxon within another taxon via `in` is only supported
          in `[p]search obs` and not in `[p]search` or its other subcommands.
          Use `[p]t` with `in` to match a single taxon within another taxon
          instead.
        • See subcommand help topics for more information on each kind
          of result, e.g. `[p]help search taxa` describes taxa results,
          whether from `[p]search` or `[p]search taxa`.
        """
        try:
            await self._search(ctx, query, None)
        except LookupError as err:
            await apologize(ctx, err.args[0])

    @search.command(name="my")
    @checks.bot_has_permissions(embed_links=True)
    async def search_my(self, ctx, *, query: Optional[str] = ""):
        """Search your observations (alias `[p]s obs [query] by me`)."""
        _query = await TaxonReplyConverter.convert(ctx, f"{query} by me")
        await self._search(ctx, _query, "obs")

    @search.command(name="home")
    @checks.bot_has_permissions(embed_links=True)
    async def search_home(self, ctx, *, query: Optional[str] = ""):
        """Search obs from home (alias `[p]s obs [query] from home`)."""
        _query = await TaxonReplyConverter.convert(ctx, f"{query} from home")
        await self._search(ctx, _query, "obs")

    @search.command(name="places", aliases=["place"])
    async def search_places(self, ctx, *, query):
        """Search iNat places.

        • The results are similar to entering a query in the website's `Search`
          textbox, then clicking the `Places` tab.
        • Place matches are indicated with the :round_pushpin: emoji to
          distinguish places from other kinds of `[p]search` result.
        """
        await self._search(ctx, query, "places")

    @search.command(name="projects", aliases=["prj", "project"])
    async def search_projects(self, ctx, *, query):
        """Search iNat projects.

        • The results are similar to entering a query into the website's `Search`
          textbox, then clicking the `Projects` tab.
        • Project matches are indicated with the :briefcase: emoji to
          distinguish projects from other kinds of `[p]search` result.
        """
        await self._search(ctx, query, "projects")

    @search.command(name="taxa", aliases=["taxon"])
    async def search_taxa(self, ctx, *, query):
        """Search iNat taxa.

        • The results are similar to entering a query into the website's `Search`
          textbox, then clicking the `Taxa` tab.
        • Taxa matches are indicated with :green_circle: emoji to distinguish
          taxa from other kinds of `[p]search` result.
        • *Note: If you need `in` to find a matching taxon within another taxon,
          or want to list user/place stats with `from` or `by`, use `[p]taxon`.*
        """
        await self._search(ctx, query, "taxa")

    @search.command(name="inactive")
    async def search_inactive(self, ctx, *, query):
        """Search iNat taxa (includes inactive).

        • The results are similar to entering a query into
          `More > Taxa Info > Search` textbox on the website,
          then clicking `Show active and inactive taxa`.
        • This subcommand can be used instead of `[p]search taxa` if you need
          to see more pages of results (up to 500 results instead of 100).
        • *Note: just as on the website, the search engine ranks the results
          differently from `[p]search taxa`, so you may find the order in
          which they are listed differs from that command.*
        """
        await self._search(ctx, query, "inactive")

    @search.command(name="users", aliases=["user", "person", "people"])
    async def search_users(self, ctx, *, query):
        """Search iNat users.

        • The results are similar to typing a query into the website's `Search`
          textbox, then clicking the `Users` tab.
        • User matches are indicated with :bust_in_silhouette: emoji to
          distinguish users from other kinds of `[p]search` result.

        • *Note: only iNat login IDs and names can be searched with this command.
        To find an iNat login ID for a registered Discord user, use the
        `[p]user` command instead. See `[p]help user` for more information.*
        """
        await self._search(ctx, query, "users")

    @search.command(name="obs", aliases=["observation", "observations"])
    async def search_obs(self, ctx, *, query: Optional[TaxonReplyConverter] = None):
        """Search iNat observations.

        • Command operation is similar to `[p]obs`, except multiple results are
          returned; see `[p]help obs` for more details and examples.
        • The mechanic for selecting observations is slightly different from
          the main command and other subcommands:

        **1.** Use the lettered reaction buttons to select an observation.
        **2.** Use :white_check_mark: reaction on the selected observation to
          keep it or :x: reaction to dismiss it.
        **3.** Continue to select more observations if you wish. Once every
          observation is either kept or dismissed, then you can react with
          :x: on the search display to dismiss it.
        """
        await self._search(ctx, query, "obs")
<|MERGE_RESOLUTION|>--- conflicted
+++ resolved
@@ -1,756 +1,752 @@
-"""Module for search command group."""
-import contextlib
-from math import ceil, floor
-import re
-from typing import Optional, Union
-import urllib.parse
-
-import discord
-from redbot.core import checks, commands
-from redbot.core.utils.menus import menu, DEFAULT_CONTROLS
-from redbot.vendored.discord.ext import menus
-
-from ..base_classes import WWW_BASE_URL
-from ..common import grouper
-from ..converters.base import NaturalQueryConverter
-from ..converters.reply import TaxonReplyConverter
-from ..core.parsers.url import (
-    PAT_OBS_LINK,
-    PAT_PLACE_LINK,
-    PAT_PROJECT_LINK,
-    PAT_TAXON_LINK,
-    PAT_USER_LINK,
-)
-from ..core.query.query import EMPTY_QUERY, Query
-from ..embeds.common import apologize, make_embed
-from ..embeds.inat import INatEmbeds
-from ..interfaces import MixinMeta
-from ..obs import get_obs_fields
-from ..utils import obs_url_from_v1
-
-INAT_LOGO = "https://static.inaturalist.org/sites/1-logo_square.png"
-ENTRY_EMOJIS = [
-    "\N{REGIONAL INDICATOR SYMBOL LETTER A}",
-    "\N{REGIONAL INDICATOR SYMBOL LETTER B}",
-    "\N{REGIONAL INDICATOR SYMBOL LETTER C}",
-    "\N{REGIONAL INDICATOR SYMBOL LETTER D}",
-    "\N{REGIONAL INDICATOR SYMBOL LETTER E}",
-    "\N{REGIONAL INDICATOR SYMBOL LETTER F}",
-    "\N{REGIONAL INDICATOR SYMBOL LETTER G}",
-    "\N{REGIONAL INDICATOR SYMBOL LETTER H}",
-]
-
-async def show_entry(menu, payload):
-    index = ENTRY_EMOJIS.index(str(payload.emoji))
-    if menu.current_page * menu._source.per_page + index < menu._source._total_results:
-        menu._source._current_entry = index
-        menu._source._single_entry = False
-        await menu.show_page(menu.current_page)
-
-class SearchObsSource(menus.AsyncIteratorPageSource):
-    """Paged (both UI & API) observation search results source."""
-    async def generate_obs(self, observations):
-        _observations = observations
-        api_page = 1
-        while _observations:
-            for obs in _observations:
-                yield obs
-            if (api_page - 1) * self._per_api_page + len(_observations) < self._total_results:
-                api_page += 1
-                (_observations, *_ignore) = await self._cog.obs_query.query_observations(self._ctx, self._query, page=api_page)
-            else:
-                _observations = None
-
-    def __init__(self, cog, ctx, query, observations, total_results, per_page, per_api_page, url, query_title):
-        self._cog = cog
-        self._ctx = ctx
-        self._query = query
-        self._total_results = total_results
-        self._per_api_page = per_api_page
-        self._url = url
-        self._query_title = query_title
-        self._single_entry = False
-<<<<<<< HEAD
-        self._multi_images = True
-=======
-        self._multi_images = False
-        self._show_images = True
->>>>>>> 99cdb349
-        self._current_entry = 0
-        super().__init__(self.generate_obs(observations), per_page=per_page)
-
-    async def _format_obs(self, obs):
-        formatted_obs = await self._cog.format_obs(
-            obs,
-            with_description=False,
-            with_link=True,
-            compact=True,
-            with_user=not self._query.user,
-        )
-        return ''.join(formatted_obs)
-
-    def is_paginating(self):
-        """Always paginate so non-paging buttons work."""
-        return True
-
-    async def format_page(self, menu, entries):
-        def get_image_url(obs):
-            return next(iter([image.url for image in obs.images if not re.search(r"\.gif$", image.url, re.I)]), None) or INAT_LOGO
-
-        start = menu.current_page * self.per_page
-        embeds = []
-        if self._single_entry:
-            obs = next(obs for i, obs in enumerate(entries, start=start) if i % self.per_page == self._current_entry)
-            embed = await self._cog.make_obs_embed(
-                menu.ctx, obs, f"{WWW_BASE_URL}/observations/{obs.obs_id}"
-            )
-            embeds = [embed]
-        else:
-            title = f"Search: {self._query_title} (page {menu.current_page + 1} of {ceil(self._total_results / self.per_page)})"
-            fmt_entries = []
-            for i, obs in enumerate(entries, start=start):
-                fmt_entry = await self._format_obs(obs)
-                index = i
-                if i + 1 > self._total_results:
-                    index = self._total_results - 1
-                if index % self.per_page == self._current_entry:
-                    fmt_entry = f"**{fmt_entry}**"
-                fmt_entries.append(f"{ENTRY_EMOJIS[i % self.per_page]} {fmt_entry}")
-                embed = discord.Embed(url=self._url)
-                # add embeds for all images when cursor is on 1st image, otherwise just
-                # set the image of the 1st embed to be for the corresponding entry.
-                if self._show_images:
-                    if self._current_entry == index % self.per_page or (self._multi_images and self._current_entry == 0):
-                        embed.set_image(url=get_image_url(obs))
-                        embeds.append(embed)
-                else:
-                    if not embeds:
-                        embeds.append(embed)
-            if embeds:
-                embeds[0].description = f'\n'.join(fmt_entries)
-                embeds[0].title = title
-        if self._multi_images:
-            message = { "embeds": embeds }
-        else:
-            message = { "embed": embeds[0] }
-        return message
-
-class SearchMenuPages(menus.MenuPages, inherit_buttons=False):
-    """Navigate observation search results."""
-    def __init__(self, source, **kwargs):
-        super().__init__(source, **kwargs)
-        self._max_per_page = len(ENTRY_EMOJIS)
-        if self._source.per_page > self._max_per_page:
-            self._source.per_page = self._max_per_page
-        self._original_per_page = self._source.per_page
-        self._max_buttons_added = self._source.per_page == self._max_per_page
-        for i, emoji in enumerate(ENTRY_EMOJIS):
-            if i >= self._source.per_page: break
-            self.add_button(menus.Button(emoji, show_entry))
-
-    @menus.button("\N{UP-POINTING SMALL RED TRIANGLE}")
-    async def on_prev_result(self, payload):
-        # don't run off the start
-        if self._source._current_entry == 0 and self.current_page == 0:
-            return
-        self._source._current_entry -= 1
-        page_offset = 0
-        # back up to the last entry on the previous page
-        if self._source._current_entry < 0:
-            self._source._current_entry = self._source.per_page - 1
-            page_offset = 1
-        await self.show_page(self.current_page - page_offset)
-
-    @menus.button("\N{DOWN-POINTING SMALL RED TRIANGLE}")
-    async def on_next_result(self, payload):
-        # don't run off the end
-        if self._source._current_entry + 2 + self.current_page * self._source.per_page > self._source._total_results:
-            return
-        self._source._current_entry += 1
-        page_offset = 0
-        # advance to the first entry on the next page
-        if self._source._current_entry > self._source.per_page - 1:
-            self._source._current_entry = 0
-            page_offset = 1
-        await self.show_page(self.current_page + page_offset)
-
-    @menus.button("\N{BLACK LEFT-POINTING TRIANGLE}")
-    async def go_to_previous_page(self, payload):
-        """Go to the top of the previous page."""
-        self._source._current_entry = 0
-        self._source._single_entry = False
-        await self.show_checked_page(self.current_page - 1)
-
-    @menus.button("\N{BLACK RIGHT-POINTING TRIANGLE}")
-    async def go_to_next_page(self, payload):
-        """Go to the top of the next page."""
-        self._source._current_entry = 0
-        self._source._single_entry = False
-        await self.show_checked_page(self.current_page + 1)
-
-    @menus.button("\N{WHITE HEAVY CHECK MARK}")
-    async def on_select(self, payload):
-        """Select this entry to view the full observation."""
-        if self._source._single_entry:
-            ctx = self.ctx
-            current_page = self.current_page
-            pages = SearchMenuPages(
-                source=self._source,
-                clear_reactions_after=True,
-            )
-            self.stop()
-            self._source._single_entry = False
-            pages.current_page = current_page
-            await pages.start(ctx)
-            await pages.show_checked_page(current_page)
-        else:
-            self._source._single_entry = True
-            await self.show_checked_page(self.current_page)
-
-    @menus.button("\N{CROSS MARK}")
-    async def on_cancel(self, payload):
-        """Cancel viewing full observation or stop menu and delete."""
-        if self._source._single_entry:
-            self._source._single_entry = False
-            await self.show_checked_page(self.current_page)
-        else:
-            self.stop()
-            with contextlib.suppress(discord.HTTPException):
-                await self.message.delete()
-
-    @menus.button("\N{CAMERA}")
-    async def on_show_image(self, payload):
-        """Toggle images / more entries per page.."""
-        per_page = self._source.per_page
-        current_page = self.current_page
-        current_entry = current_page * per_page + self._source._current_entry
-        if self._source._show_images:
-            if not self._max_buttons_added:
-                for i, emoji in enumerate(ENTRY_EMOJIS, start=self._source.per_page):
-                    await self.add_button(menus.Button(emoji, show_entry), react=True)
-                self._max_buttons_added = True
-            self._source._show_images = False
-            self._original_per_page = self._source.per_page
-            per_page = self._max_per_page
-        else:
-            self._source._show_images = True
-            per_page = self._original_per_page
-        self._source.per_page = per_page
-        current_page = floor(current_entry / per_page)
-        self._source._current_entry = current_entry - (current_page * per_page)
-        await self.show_checked_page(current_page)
-
-class CommandsSearch(INatEmbeds, MixinMeta):
-    """Mixin providing search command group."""
-
-    async def _search(self, ctx, query: Union[Query, str], keyword: Optional[str]):
-        async def cancel_timeout(
-            ctx, pages, controls, message, page, _timeout, _reaction
-        ):
-            await menu(ctx, pages, controls, message, page, 0.1)
-
-        def get_result(page, results, result_index):
-            selected_result_offset = result_index + page * per_embed_page
-            last_index = len(results) - 1
-            if selected_result_offset > last_index:
-                selected_result_offset = last_index
-            return results[selected_result_offset]
-
-        def get_thumbnail(page, thumbnails, result_index):
-            selected_result_offset = result_index + page * per_embed_page
-            last_index = len(results) - 1
-            if selected_result_offset > last_index:
-                selected_result_offset = last_index
-            return thumbnails[selected_result_offset]
-
-        def update_selected(pages, page, result_index):
-            embed = pages[page]
-            thumbnail = (
-                get_thumbnail(page, thumbnails, result_index) if thumbnails else None
-            )
-            embed.set_image(url=thumbnail)
-            results_page_start = page * per_embed_page
-            results_page_end = results_page_start + per_embed_page
-            page_of_results = results[results_page_start:results_page_end]
-            last_index = len(page_of_results) - 1
-            if result_index > last_index:
-                result_index = last_index
-            page = format_page(buttons, page_of_results, result_index)
-            embed.description = page
-            selected_index[0] = result_index
-            return pages
-
-        async def _display_selected(ctx, result):
-            mat = re.search(PAT_OBS_LINK, result)
-            if mat:
-                home = await self.get_home(ctx)
-                obs_results = (
-                    await self.api.get_observations(
-                        mat["obs_id"], include_new_projects=1, preferred_place_id=home
-                    )
-                )["results"]
-                obs = get_obs_fields(obs_results[0]) if obs_results else None
-                if obs:
-                    embed = await self.make_obs_embed(
-                        ctx, obs, f"{WWW_BASE_URL}/observations/{obs.obs_id}"
-                    )
-                    await self.send_obs_embed(ctx, embed, obs, timeout=10, with_keep=True)
-                    return
-                await apologize(ctx, "Not found")
-                return
-            mat = re.search(PAT_TAXON_LINK, result)
-            if mat:
-                query = await NaturalQueryConverter.convert(ctx, mat["taxon_id"])
-                try:
-                    query_response = await self.query.get(ctx, query)
-                except LookupError as err:
-                    await apologize(ctx, str(err))
-                    return
-                await self.send_embed_for_taxon(ctx, query_response, with_keep=True)
-                return
-            mat = re.search(PAT_USER_LINK, result)
-            if mat:
-                await ctx.send(
-                    f"{WWW_BASE_URL}/people/{mat['user_id'] or mat['login']}"
-                )
-                return
-            mat = re.search(PAT_PROJECT_LINK, result)
-            if mat:
-                await (self.bot.get_command("project")(ctx, query=mat["project_id"]))
-                return
-            mat = re.search(PAT_PLACE_LINK, result)
-            if mat:
-                await (self.bot.get_command("place")(ctx, query=mat["place_id"]))
-
-        async def next_page_reaction(
-            ctx, pages, controls, message, page, timeout, reaction
-        ):  # pylint: disable=too-many-arguments
-            pages = update_selected(pages, page, 0)
-            await DEFAULT_CONTROLS["➡️"](
-                ctx, pages, controls, message, page, timeout, reaction
-            )
-
-        async def prev_page_reaction(
-            ctx, pages, controls, message, page, timeout, reaction
-        ):  # pylint: disable=too-many-arguments
-            pages = update_selected(pages, page, 0)
-            await DEFAULT_CONTROLS["⬅️"](
-                ctx, pages, controls, message, page, timeout, reaction
-            )
-
-        async def prev_result_reaction(
-            ctx, pages, controls, message, page, timeout, reaction
-        ):  # pylint: disable=too-many-arguments
-            was_selected = selected_index[0]
-            if was_selected == 0:
-                # back to bottommost result on prev page:
-                selected_index[0] = per_embed_page - 1
-                target_page = (page - 1) % len(pages)
-                pages = update_selected(pages, target_page, selected_index[0])
-                if (
-                    ctx.guild
-                    and ctx.channel.permissions_for(ctx.guild.me).manage_messages
-                ):
-                    await message.remove_reaction(reaction, ctx.author)
-                prev_reaction = DEFAULT_CONTROLS["⬅️"]
-            else:
-                selected_index[0] -= 1
-                prev_reaction = update_selected_reaction
-            await prev_reaction(ctx, pages, controls, message, page, timeout, reaction)
-
-        async def next_result_reaction(
-            ctx, pages, controls, message, page, timeout, reaction
-        ):  # pylint: disable=too-many-arguments
-            was_selected = selected_index[0]
-            page_len = (
-                per_embed_page
-                if (page + 1) < len(pages)
-                else len(results) - ((len(pages) - 1) * per_embed_page)
-            )
-            if was_selected == page_len - 1:
-                next_reaction = next_page_reaction
-            else:
-                selected_index[0] += 1
-                pages = update_selected(pages, page, selected_index[0])
-                next_reaction = update_selected_reaction
-            await next_reaction(ctx, pages, controls, message, page, timeout, reaction)
-
-        async def display_selected_reaction(
-            ctx, pages, controls, message, page, timeout, reaction
-        ):  # pylint: disable=too-many-arguments
-            result = get_result(page, results, selected_index[0])
-            if result:
-                await _display_selected(ctx, result)
-            if ctx.guild and ctx.channel.permissions_for(ctx.guild.me).manage_messages:
-                await message.remove_reaction(reaction, ctx.author)
-            await menu(ctx, pages, controls, message, page, timeout)
-
-        async def update_selected_reaction(
-            ctx, pages, controls, message, page, timeout, reaction
-        ):  # pylint: disable=too-many-arguments
-            result_index = selected_index[0]
-            result = get_result(page, results, result_index)
-            if result:
-                pages = update_selected(pages, page, result_index)
-            if ctx.guild and ctx.channel.permissions_for(ctx.guild.me).manage_messages:
-                await message.remove_reaction(reaction, ctx.author)
-            await menu(ctx, pages, controls, message, page, timeout)
-
-        async def update_and_display_selected_reaction(
-            ctx, pages, controls, message, page, timeout, reaction
-        ):  # pylint: disable=too-many-arguments
-            selected_index[0] = buttons.index(reaction)
-            await display_selected_reaction(
-                ctx, pages, controls, message, page, timeout, reaction
-            )
-
-        async def select_result_reaction(
-            ctx, pages, controls, message, page, timeout, reaction
-        ):  # pylint: disable=too-many-arguments
-            result_index = buttons.index(reaction)
-            result = get_result(page, results, result_index)
-            if result:
-                pages = update_selected(pages, page, result_index)
-            if ctx.guild and ctx.channel.permissions_for(ctx.guild.me).manage_messages:
-                await message.remove_reaction(reaction, ctx.author)
-            await menu(ctx, pages, controls, message, page, timeout)
-
-        def make_search_embeds(
-            query_title, page, thumbnails, index, per_embed_page, pages_len
-        ):  # pylint: disable=too-many-arguments
-            embed = make_embed(
-                title=f"Search: {query_title} (page {index + 1} of {pages_len})",
-                url=url,
-                description=page,
-            )
-            try:
-                thumbnail = thumbnails[index * per_embed_page]
-                embed.set_image(url=thumbnail)
-            except IndexError:
-                pass
-            return embed
-
-        def get_inactive_query_args(query):
-            kwargs = {}
-            url = f"{WWW_BASE_URL}/taxa/search?q={urllib.parse.quote_plus(query)}"
-            url += f"&sources={keyword}"
-            kwargs["is_active"] = "any"
-            return (url, kwargs)
-
-        async def get_obs_query_args(query):
-            query_response = await self.query.get(ctx, query)
-            kwargs = query_response.obs_args()
-            # TODO: determine why we don't just use QueryResponse.obs_query_description
-            # and either use it directly or otherwise share code instead of duplicating
-            # most of it here.
-            if query_response.taxon:
-                query_title = query_response.taxon.format_name(with_term=True)
-            else:
-                query_title = "Observations"
-            if query_response.user:
-                query_title += f" by {query_response.user.login}"
-            if query_response.unobserved_by:
-                query_title += f" unobserved by {query_response.unobserved_by.login}"
-            if query_response.id_by:
-                query_title += f" identified by {query_response.id_by.login}"
-            if query_response.except_by:
-                query_title += f" except by {query_response.except_by.login}"
-            if query_response.project:
-                query_title += f" in {query_response.project.title}"
-            if query_response.place:
-                query_title += f" from {query_response.place.display_name}"
-            url = obs_url_from_v1(kwargs)
-            kwargs["per_page"] = 200
-            return (query_title, url, kwargs)
-
-        async def get_query_args(query):
-            kwargs = {}
-            kw_lowered = ""
-            query_title = ""
-            if isinstance(query, str):
-                query_title = query
-                url = f"{WWW_BASE_URL}/search?q={urllib.parse.quote_plus(query)}"
-            if keyword:
-                kw_lowered = keyword.lower()
-                if kw_lowered == "inactive":
-                    (url, kwargs) = get_inactive_query_args(query)
-                elif kw_lowered == "obs":
-                    (query_title, url, kwargs) = await get_obs_query_args(query)
-                else:
-                    kwargs["sources"] = kw_lowered
-                    url += f"&sources={keyword}"
-            return (kw_lowered, query_title, url, kwargs)
-
-        async def query_formatted_results(query, query_type, kwargs):
-            thumbnails = []
-            (results, total_results, per_api_page) = await self.site_search.search(
-                ctx, query, **kwargs
-            )
-            per_embed_page = 10
-            return (total_results, results, thumbnails, per_api_page, per_embed_page)
-
-        def get_button_controls(results, query_type):
-            all_buttons = [
-                "\U0001F1E6",  # :regional_indicator_a:
-                "\U0001F1E7",  # :regional_indicator_b:
-                "\U0001F1E8",  # :regional_indicator_c:
-                "\U0001F1E9",  # :regional_indicator_d:
-                "\U0001F1EA",  # :regional_indicator_e:
-                "\U0001F1EB",  # :regional_indicator_f:
-                "\U0001F1EC",  # :regional_indicator_g:
-                "\U0001F1ED",  # :regional_indicator_h:
-                "\U0001F1EE",  # :regional_indicator_i:
-                "\U0001F1EF",  # :regional_indicator_j:
-            ][:per_embed_page]
-            buttons_count = min(len(results), len(all_buttons))
-            buttons = all_buttons[:buttons_count]
-            if query_type == "obs":
-                controls = {
-                    "⬆️": prev_result_reaction,
-                    "⬇️": next_result_reaction,
-                    "⬅️": prev_page_reaction,
-                    "➡️": next_page_reaction,
-                    "✅": display_selected_reaction,
-                    "❌": DEFAULT_CONTROLS["❌"],
-                }
-            else:
-                controls = DEFAULT_CONTROLS.copy()
-            letter_button_reaction = (
-                select_result_reaction
-                if query_type == "obs"
-                else update_and_display_selected_reaction
-            )
-            for button in buttons:
-                controls[button] = letter_button_reaction
-            return (buttons, controls)
-
-        def format_page(buttons, group, selected=0):
-            def text_style(i):
-                if query_type != "obs":
-                    return ""
-
-                return "**" if i == selected else ""
-
-            def format_result(result, i):
-                return " ".join((buttons[i], result))
-
-            lines = [
-                (text_style(i) + format_result(result, i) + text_style(i))
-                for i, result in enumerate(filter(None, group), 0)
-            ]
-            page = "\n".join(lines)
-            return page
-
-        def format_embeds(results, total_results, per_api_page, per_embed_page, buttons):
-            pages = []
-            for group in grouper(results, per_embed_page):
-                page = format_page(buttons, group)
-                pages.append(page)
-
-            pages_len = len(pages)  # Causes enumeration (works against lazy load).
-            if len(results) < total_results:
-                pages_len = (
-                    f"{pages_len}; "
-                    f"{ceil((total_results - per_api_page)/per_embed_page)} more not shown"
-                )
-            embeds = [
-                make_search_embeds(
-                    query_title, page, thumbnails, index, per_embed_page, pages_len
-                )
-                for index, page in enumerate(pages, start=0)
-            ]
-            return embeds
-
-        try:
-            if keyword and keyword.lower() == "obs":
-                await ctx.trigger_typing()
-                try:
-                    _query = query or (await TaxonReplyConverter.convert(ctx, ""))
-                except commands.BadArgument:
-                    _query = EMPTY_QUERY
-            else:
-                _query = query
-            query_type, query_title, url, kwargs = await get_query_args(_query)
-            if query_type == "obs":
-                (
-                    results,
-                    total_results,
-                    per_api_page,
-                ) = await self.obs_query.query_observations(ctx, _query)
-            else:
-                (
-                    total_results,
-                    results,
-                    thumbnails,
-                    per_api_page,
-                    per_embed_page,
-                ) = await query_formatted_results(_query, query_type, kwargs)
-        except LookupError as err:
-            await apologize(ctx, err.args[0])
-            return
-        if not results:
-            if isinstance(_query, str) and "in" in _query.split():
-                await apologize(
-                    ctx,
-                    "The `in` keyword is not supported by this command.\n"
-                    f"Try `{ctx.clean_prefix}taxon` instead or omit the `in` clause.\n"
-                    f"Type `{ctx.clean_prefix}help search` for help.",
-                )
-            else:
-                await apologize(
-                    ctx,
-                    "Nothing matches that query. "
-                    "Check for mistakes in spelling or syntax.\n"
-                    f"Type `{ctx.clean_prefix}help search` for help.",
-                )
-            return
-
-        if query_type == "obs":
-            per_page = 4
-            pages = SearchMenuPages(
-                source=SearchObsSource(
-                    self,
-                    ctx,
-                    _query,
-                    results,
-                    total_results,
-                    per_page,
-                    per_api_page,
-                    url,
-                    query_title,
-                ),
-                clear_reactions_after=True,
-            )
-            await pages.start(ctx)
-        else:
-            (buttons, controls) = get_button_controls(results, query_type)
-            embeds = format_embeds(
-                results, total_results, per_api_page, per_embed_page, buttons
-            )
-            # Track index in outer scope
-            # - TODO: use a menu class (from vendored menu) and make this an attribute.
-            selected_index = [0]
-
-            await menu(ctx, embeds, controls, timeout=60)
-
-    @commands.group(aliases=["s"], invoke_without_command=True)
-    @checks.bot_has_permissions(embed_links=True, read_message_history=True)
-    async def search(self, ctx, *, query):
-        """Search iNat.
-
-        • The results are similar to entering a query in the `Search`
-          textbox on the website, matching taxa, places, projects, or users.
-        • Use one of the subcommands listed below to only match one kind of
-          result, up to 100 results instead of 30.
-        • Use the arrow reaction buttons to see more pages.
-        • Press a lettered reaction button to display the result in more
-          detail.
-        • Matching a taxon within another taxon via `in` is only supported
-          in `[p]search obs` and not in `[p]search` or its other subcommands.
-          Use `[p]t` with `in` to match a single taxon within another taxon
-          instead.
-        • See subcommand help topics for more information on each kind
-          of result, e.g. `[p]help search taxa` describes taxa results,
-          whether from `[p]search` or `[p]search taxa`.
-        """
-        try:
-            await self._search(ctx, query, None)
-        except LookupError as err:
-            await apologize(ctx, err.args[0])
-
-    @search.command(name="my")
-    @checks.bot_has_permissions(embed_links=True)
-    async def search_my(self, ctx, *, query: Optional[str] = ""):
-        """Search your observations (alias `[p]s obs [query] by me`)."""
-        _query = await TaxonReplyConverter.convert(ctx, f"{query} by me")
-        await self._search(ctx, _query, "obs")
-
-    @search.command(name="home")
-    @checks.bot_has_permissions(embed_links=True)
-    async def search_home(self, ctx, *, query: Optional[str] = ""):
-        """Search obs from home (alias `[p]s obs [query] from home`)."""
-        _query = await TaxonReplyConverter.convert(ctx, f"{query} from home")
-        await self._search(ctx, _query, "obs")
-
-    @search.command(name="places", aliases=["place"])
-    async def search_places(self, ctx, *, query):
-        """Search iNat places.
-
-        • The results are similar to entering a query in the website's `Search`
-          textbox, then clicking the `Places` tab.
-        • Place matches are indicated with the :round_pushpin: emoji to
-          distinguish places from other kinds of `[p]search` result.
-        """
-        await self._search(ctx, query, "places")
-
-    @search.command(name="projects", aliases=["prj", "project"])
-    async def search_projects(self, ctx, *, query):
-        """Search iNat projects.
-
-        • The results are similar to entering a query into the website's `Search`
-          textbox, then clicking the `Projects` tab.
-        • Project matches are indicated with the :briefcase: emoji to
-          distinguish projects from other kinds of `[p]search` result.
-        """
-        await self._search(ctx, query, "projects")
-
-    @search.command(name="taxa", aliases=["taxon"])
-    async def search_taxa(self, ctx, *, query):
-        """Search iNat taxa.
-
-        • The results are similar to entering a query into the website's `Search`
-          textbox, then clicking the `Taxa` tab.
-        • Taxa matches are indicated with :green_circle: emoji to distinguish
-          taxa from other kinds of `[p]search` result.
-        • *Note: If you need `in` to find a matching taxon within another taxon,
-          or want to list user/place stats with `from` or `by`, use `[p]taxon`.*
-        """
-        await self._search(ctx, query, "taxa")
-
-    @search.command(name="inactive")
-    async def search_inactive(self, ctx, *, query):
-        """Search iNat taxa (includes inactive).
-
-        • The results are similar to entering a query into
-          `More > Taxa Info > Search` textbox on the website,
-          then clicking `Show active and inactive taxa`.
-        • This subcommand can be used instead of `[p]search taxa` if you need
-          to see more pages of results (up to 500 results instead of 100).
-        • *Note: just as on the website, the search engine ranks the results
-          differently from `[p]search taxa`, so you may find the order in
-          which they are listed differs from that command.*
-        """
-        await self._search(ctx, query, "inactive")
-
-    @search.command(name="users", aliases=["user", "person", "people"])
-    async def search_users(self, ctx, *, query):
-        """Search iNat users.
-
-        • The results are similar to typing a query into the website's `Search`
-          textbox, then clicking the `Users` tab.
-        • User matches are indicated with :bust_in_silhouette: emoji to
-          distinguish users from other kinds of `[p]search` result.
-
-        • *Note: only iNat login IDs and names can be searched with this command.
-        To find an iNat login ID for a registered Discord user, use the
-        `[p]user` command instead. See `[p]help user` for more information.*
-        """
-        await self._search(ctx, query, "users")
-
-    @search.command(name="obs", aliases=["observation", "observations"])
-    async def search_obs(self, ctx, *, query: Optional[TaxonReplyConverter] = None):
-        """Search iNat observations.
-
-        • Command operation is similar to `[p]obs`, except multiple results are
-          returned; see `[p]help obs` for more details and examples.
-        • The mechanic for selecting observations is slightly different from
-          the main command and other subcommands:
-
-        **1.** Use the lettered reaction buttons to select an observation.
-        **2.** Use :white_check_mark: reaction on the selected observation to
-          keep it or :x: reaction to dismiss it.
-        **3.** Continue to select more observations if you wish. Once every
-          observation is either kept or dismissed, then you can react with
-          :x: on the search display to dismiss it.
-        """
-        await self._search(ctx, query, "obs")
+"""Module for search command group."""
+import contextlib
+from math import ceil, floor
+import re
+from typing import Optional, Union
+import urllib.parse
+
+import discord
+from redbot.core import checks, commands
+from redbot.core.utils.menus import menu, DEFAULT_CONTROLS
+from redbot.vendored.discord.ext import menus
+
+from ..base_classes import WWW_BASE_URL
+from ..common import grouper
+from ..converters.base import NaturalQueryConverter
+from ..converters.reply import TaxonReplyConverter
+from ..core.parsers.url import (
+    PAT_OBS_LINK,
+    PAT_PLACE_LINK,
+    PAT_PROJECT_LINK,
+    PAT_TAXON_LINK,
+    PAT_USER_LINK,
+)
+from ..core.query.query import EMPTY_QUERY, Query
+from ..embeds.common import apologize, make_embed
+from ..embeds.inat import INatEmbeds
+from ..interfaces import MixinMeta
+from ..obs import get_obs_fields
+from ..utils import obs_url_from_v1
+
+INAT_LOGO = "https://static.inaturalist.org/sites/1-logo_square.png"
+ENTRY_EMOJIS = [
+    "\N{REGIONAL INDICATOR SYMBOL LETTER A}",
+    "\N{REGIONAL INDICATOR SYMBOL LETTER B}",
+    "\N{REGIONAL INDICATOR SYMBOL LETTER C}",
+    "\N{REGIONAL INDICATOR SYMBOL LETTER D}",
+    "\N{REGIONAL INDICATOR SYMBOL LETTER E}",
+    "\N{REGIONAL INDICATOR SYMBOL LETTER F}",
+    "\N{REGIONAL INDICATOR SYMBOL LETTER G}",
+    "\N{REGIONAL INDICATOR SYMBOL LETTER H}",
+]
+
+async def show_entry(menu, payload):
+    index = ENTRY_EMOJIS.index(str(payload.emoji))
+    if menu.current_page * menu._source.per_page + index < menu._source._total_results:
+        menu._source._current_entry = index
+        menu._source._single_entry = False
+        await menu.show_page(menu.current_page)
+
+class SearchObsSource(menus.AsyncIteratorPageSource):
+    """Paged (both UI & API) observation search results source."""
+    async def generate_obs(self, observations):
+        _observations = observations
+        api_page = 1
+        while _observations:
+            for obs in _observations:
+                yield obs
+            if (api_page - 1) * self._per_api_page + len(_observations) < self._total_results:
+                api_page += 1
+                (_observations, *_ignore) = await self._cog.obs_query.query_observations(self._ctx, self._query, page=api_page)
+            else:
+                _observations = None
+
+    def __init__(self, cog, ctx, query, observations, total_results, per_page, per_api_page, url, query_title):
+        self._cog = cog
+        self._ctx = ctx
+        self._query = query
+        self._total_results = total_results
+        self._per_api_page = per_api_page
+        self._url = url
+        self._query_title = query_title
+        self._single_entry = False
+        self._multi_images = True
+        self._show_images = True
+        self._current_entry = 0
+        super().__init__(self.generate_obs(observations), per_page=per_page)
+
+    async def _format_obs(self, obs):
+        formatted_obs = await self._cog.format_obs(
+            obs,
+            with_description=False,
+            with_link=True,
+            compact=True,
+            with_user=not self._query.user,
+        )
+        return ''.join(formatted_obs)
+
+    def is_paginating(self):
+        """Always paginate so non-paging buttons work."""
+        return True
+
+    async def format_page(self, menu, entries):
+        def get_image_url(obs):
+            return next(iter([image.url for image in obs.images if not re.search(r"\.gif$", image.url, re.I)]), None) or INAT_LOGO
+
+        start = menu.current_page * self.per_page
+        embeds = []
+        if self._single_entry:
+            obs = next(obs for i, obs in enumerate(entries, start=start) if i % self.per_page == self._current_entry)
+            embed = await self._cog.make_obs_embed(
+                menu.ctx, obs, f"{WWW_BASE_URL}/observations/{obs.obs_id}"
+            )
+            embeds = [embed]
+        else:
+            title = f"Search: {self._query_title} (page {menu.current_page + 1} of {ceil(self._total_results / self.per_page)})"
+            fmt_entries = []
+            for i, obs in enumerate(entries, start=start):
+                fmt_entry = await self._format_obs(obs)
+                index = i
+                if i + 1 > self._total_results:
+                    index = self._total_results - 1
+                if index % self.per_page == self._current_entry:
+                    fmt_entry = f"**{fmt_entry}**"
+                fmt_entries.append(f"{ENTRY_EMOJIS[i % self.per_page]} {fmt_entry}")
+                embed = discord.Embed(url=self._url)
+                # add embeds for all images when cursor is on 1st image, otherwise just
+                # set the image of the 1st embed to be for the corresponding entry.
+                if self._show_images:
+                    if self._current_entry == index % self.per_page or (self._multi_images and self._current_entry == 0):
+                        embed.set_image(url=get_image_url(obs))
+                        embeds.append(embed)
+                else:
+                    if not embeds:
+                        embeds.append(embed)
+            if embeds:
+                embeds[0].description = f'\n'.join(fmt_entries)
+                embeds[0].title = title
+        if self._multi_images:
+            message = { "embeds": embeds }
+        else:
+            message = { "embed": embeds[0] }
+        return message
+
+class SearchMenuPages(menus.MenuPages, inherit_buttons=False):
+    """Navigate observation search results."""
+    def __init__(self, source, **kwargs):
+        super().__init__(source, **kwargs)
+        self._max_per_page = len(ENTRY_EMOJIS)
+        if self._source.per_page > self._max_per_page:
+            self._source.per_page = self._max_per_page
+        self._original_per_page = self._source.per_page
+        self._max_buttons_added = self._source.per_page == self._max_per_page
+        for i, emoji in enumerate(ENTRY_EMOJIS):
+            if i >= self._source.per_page: break
+            self.add_button(menus.Button(emoji, show_entry))
+
+    @menus.button("\N{UP-POINTING SMALL RED TRIANGLE}")
+    async def on_prev_result(self, payload):
+        # don't run off the start
+        if self._source._current_entry == 0 and self.current_page == 0:
+            return
+        self._source._current_entry -= 1
+        page_offset = 0
+        # back up to the last entry on the previous page
+        if self._source._current_entry < 0:
+            self._source._current_entry = self._source.per_page - 1
+            page_offset = 1
+        await self.show_page(self.current_page - page_offset)
+
+    @menus.button("\N{DOWN-POINTING SMALL RED TRIANGLE}")
+    async def on_next_result(self, payload):
+        # don't run off the end
+        if self._source._current_entry + 2 + self.current_page * self._source.per_page > self._source._total_results:
+            return
+        self._source._current_entry += 1
+        page_offset = 0
+        # advance to the first entry on the next page
+        if self._source._current_entry > self._source.per_page - 1:
+            self._source._current_entry = 0
+            page_offset = 1
+        await self.show_page(self.current_page + page_offset)
+
+    @menus.button("\N{BLACK LEFT-POINTING TRIANGLE}")
+    async def go_to_previous_page(self, payload):
+        """Go to the top of the previous page."""
+        self._source._current_entry = 0
+        self._source._single_entry = False
+        await self.show_checked_page(self.current_page - 1)
+
+    @menus.button("\N{BLACK RIGHT-POINTING TRIANGLE}")
+    async def go_to_next_page(self, payload):
+        """Go to the top of the next page."""
+        self._source._current_entry = 0
+        self._source._single_entry = False
+        await self.show_checked_page(self.current_page + 1)
+
+    @menus.button("\N{WHITE HEAVY CHECK MARK}")
+    async def on_select(self, payload):
+        """Select this entry to view the full observation."""
+        if self._source._single_entry:
+            ctx = self.ctx
+            current_page = self.current_page
+            pages = SearchMenuPages(
+                source=self._source,
+                clear_reactions_after=True,
+            )
+            self.stop()
+            self._source._single_entry = False
+            pages.current_page = current_page
+            await pages.start(ctx)
+            await pages.show_checked_page(current_page)
+        else:
+            self._source._single_entry = True
+            await self.show_checked_page(self.current_page)
+
+    @menus.button("\N{CROSS MARK}")
+    async def on_cancel(self, payload):
+        """Cancel viewing full observation or stop menu and delete."""
+        if self._source._single_entry:
+            self._source._single_entry = False
+            await self.show_checked_page(self.current_page)
+        else:
+            self.stop()
+            with contextlib.suppress(discord.HTTPException):
+                await self.message.delete()
+
+    @menus.button("\N{CAMERA}")
+    async def on_show_image(self, payload):
+        """Toggle images / more entries per page.."""
+        per_page = self._source.per_page
+        current_page = self.current_page
+        current_entry = current_page * per_page + self._source._current_entry
+        if self._source._show_images:
+            if not self._max_buttons_added:
+                for i, emoji in enumerate(ENTRY_EMOJIS, start=self._source.per_page):
+                    await self.add_button(menus.Button(emoji, show_entry), react=True)
+                self._max_buttons_added = True
+            self._source._show_images = False
+            self._original_per_page = self._source.per_page
+            per_page = self._max_per_page
+        else:
+            self._source._show_images = True
+            per_page = self._original_per_page
+        self._source.per_page = per_page
+        current_page = floor(current_entry / per_page)
+        self._source._current_entry = current_entry - (current_page * per_page)
+        await self.show_checked_page(current_page)
+
+class CommandsSearch(INatEmbeds, MixinMeta):
+    """Mixin providing search command group."""
+
+    async def _search(self, ctx, query: Union[Query, str], keyword: Optional[str]):
+        async def cancel_timeout(
+            ctx, pages, controls, message, page, _timeout, _reaction
+        ):
+            await menu(ctx, pages, controls, message, page, 0.1)
+
+        def get_result(page, results, result_index):
+            selected_result_offset = result_index + page * per_embed_page
+            last_index = len(results) - 1
+            if selected_result_offset > last_index:
+                selected_result_offset = last_index
+            return results[selected_result_offset]
+
+        def get_thumbnail(page, thumbnails, result_index):
+            selected_result_offset = result_index + page * per_embed_page
+            last_index = len(results) - 1
+            if selected_result_offset > last_index:
+                selected_result_offset = last_index
+            return thumbnails[selected_result_offset]
+
+        def update_selected(pages, page, result_index):
+            embed = pages[page]
+            thumbnail = (
+                get_thumbnail(page, thumbnails, result_index) if thumbnails else None
+            )
+            embed.set_image(url=thumbnail)
+            results_page_start = page * per_embed_page
+            results_page_end = results_page_start + per_embed_page
+            page_of_results = results[results_page_start:results_page_end]
+            last_index = len(page_of_results) - 1
+            if result_index > last_index:
+                result_index = last_index
+            page = format_page(buttons, page_of_results, result_index)
+            embed.description = page
+            selected_index[0] = result_index
+            return pages
+
+        async def _display_selected(ctx, result):
+            mat = re.search(PAT_OBS_LINK, result)
+            if mat:
+                home = await self.get_home(ctx)
+                obs_results = (
+                    await self.api.get_observations(
+                        mat["obs_id"], include_new_projects=1, preferred_place_id=home
+                    )
+                )["results"]
+                obs = get_obs_fields(obs_results[0]) if obs_results else None
+                if obs:
+                    embed = await self.make_obs_embed(
+                        ctx, obs, f"{WWW_BASE_URL}/observations/{obs.obs_id}"
+                    )
+                    await self.send_obs_embed(ctx, embed, obs, timeout=10, with_keep=True)
+                    return
+                await apologize(ctx, "Not found")
+                return
+            mat = re.search(PAT_TAXON_LINK, result)
+            if mat:
+                query = await NaturalQueryConverter.convert(ctx, mat["taxon_id"])
+                try:
+                    query_response = await self.query.get(ctx, query)
+                except LookupError as err:
+                    await apologize(ctx, str(err))
+                    return
+                await self.send_embed_for_taxon(ctx, query_response, with_keep=True)
+                return
+            mat = re.search(PAT_USER_LINK, result)
+            if mat:
+                await ctx.send(
+                    f"{WWW_BASE_URL}/people/{mat['user_id'] or mat['login']}"
+                )
+                return
+            mat = re.search(PAT_PROJECT_LINK, result)
+            if mat:
+                await (self.bot.get_command("project")(ctx, query=mat["project_id"]))
+                return
+            mat = re.search(PAT_PLACE_LINK, result)
+            if mat:
+                await (self.bot.get_command("place")(ctx, query=mat["place_id"]))
+
+        async def next_page_reaction(
+            ctx, pages, controls, message, page, timeout, reaction
+        ):  # pylint: disable=too-many-arguments
+            pages = update_selected(pages, page, 0)
+            await DEFAULT_CONTROLS["➡️"](
+                ctx, pages, controls, message, page, timeout, reaction
+            )
+
+        async def prev_page_reaction(
+            ctx, pages, controls, message, page, timeout, reaction
+        ):  # pylint: disable=too-many-arguments
+            pages = update_selected(pages, page, 0)
+            await DEFAULT_CONTROLS["⬅️"](
+                ctx, pages, controls, message, page, timeout, reaction
+            )
+
+        async def prev_result_reaction(
+            ctx, pages, controls, message, page, timeout, reaction
+        ):  # pylint: disable=too-many-arguments
+            was_selected = selected_index[0]
+            if was_selected == 0:
+                # back to bottommost result on prev page:
+                selected_index[0] = per_embed_page - 1
+                target_page = (page - 1) % len(pages)
+                pages = update_selected(pages, target_page, selected_index[0])
+                if (
+                    ctx.guild
+                    and ctx.channel.permissions_for(ctx.guild.me).manage_messages
+                ):
+                    await message.remove_reaction(reaction, ctx.author)
+                prev_reaction = DEFAULT_CONTROLS["⬅️"]
+            else:
+                selected_index[0] -= 1
+                prev_reaction = update_selected_reaction
+            await prev_reaction(ctx, pages, controls, message, page, timeout, reaction)
+
+        async def next_result_reaction(
+            ctx, pages, controls, message, page, timeout, reaction
+        ):  # pylint: disable=too-many-arguments
+            was_selected = selected_index[0]
+            page_len = (
+                per_embed_page
+                if (page + 1) < len(pages)
+                else len(results) - ((len(pages) - 1) * per_embed_page)
+            )
+            if was_selected == page_len - 1:
+                next_reaction = next_page_reaction
+            else:
+                selected_index[0] += 1
+                pages = update_selected(pages, page, selected_index[0])
+                next_reaction = update_selected_reaction
+            await next_reaction(ctx, pages, controls, message, page, timeout, reaction)
+
+        async def display_selected_reaction(
+            ctx, pages, controls, message, page, timeout, reaction
+        ):  # pylint: disable=too-many-arguments
+            result = get_result(page, results, selected_index[0])
+            if result:
+                await _display_selected(ctx, result)
+            if ctx.guild and ctx.channel.permissions_for(ctx.guild.me).manage_messages:
+                await message.remove_reaction(reaction, ctx.author)
+            await menu(ctx, pages, controls, message, page, timeout)
+
+        async def update_selected_reaction(
+            ctx, pages, controls, message, page, timeout, reaction
+        ):  # pylint: disable=too-many-arguments
+            result_index = selected_index[0]
+            result = get_result(page, results, result_index)
+            if result:
+                pages = update_selected(pages, page, result_index)
+            if ctx.guild and ctx.channel.permissions_for(ctx.guild.me).manage_messages:
+                await message.remove_reaction(reaction, ctx.author)
+            await menu(ctx, pages, controls, message, page, timeout)
+
+        async def update_and_display_selected_reaction(
+            ctx, pages, controls, message, page, timeout, reaction
+        ):  # pylint: disable=too-many-arguments
+            selected_index[0] = buttons.index(reaction)
+            await display_selected_reaction(
+                ctx, pages, controls, message, page, timeout, reaction
+            )
+
+        async def select_result_reaction(
+            ctx, pages, controls, message, page, timeout, reaction
+        ):  # pylint: disable=too-many-arguments
+            result_index = buttons.index(reaction)
+            result = get_result(page, results, result_index)
+            if result:
+                pages = update_selected(pages, page, result_index)
+            if ctx.guild and ctx.channel.permissions_for(ctx.guild.me).manage_messages:
+                await message.remove_reaction(reaction, ctx.author)
+            await menu(ctx, pages, controls, message, page, timeout)
+
+        def make_search_embeds(
+            query_title, page, thumbnails, index, per_embed_page, pages_len
+        ):  # pylint: disable=too-many-arguments
+            embed = make_embed(
+                title=f"Search: {query_title} (page {index + 1} of {pages_len})",
+                url=url,
+                description=page,
+            )
+            try:
+                thumbnail = thumbnails[index * per_embed_page]
+                embed.set_image(url=thumbnail)
+            except IndexError:
+                pass
+            return embed
+
+        def get_inactive_query_args(query):
+            kwargs = {}
+            url = f"{WWW_BASE_URL}/taxa/search?q={urllib.parse.quote_plus(query)}"
+            url += f"&sources={keyword}"
+            kwargs["is_active"] = "any"
+            return (url, kwargs)
+
+        async def get_obs_query_args(query):
+            query_response = await self.query.get(ctx, query)
+            kwargs = query_response.obs_args()
+            # TODO: determine why we don't just use QueryResponse.obs_query_description
+            # and either use it directly or otherwise share code instead of duplicating
+            # most of it here.
+            if query_response.taxon:
+                query_title = query_response.taxon.format_name(with_term=True)
+            else:
+                query_title = "Observations"
+            if query_response.user:
+                query_title += f" by {query_response.user.login}"
+            if query_response.unobserved_by:
+                query_title += f" unobserved by {query_response.unobserved_by.login}"
+            if query_response.id_by:
+                query_title += f" identified by {query_response.id_by.login}"
+            if query_response.except_by:
+                query_title += f" except by {query_response.except_by.login}"
+            if query_response.project:
+                query_title += f" in {query_response.project.title}"
+            if query_response.place:
+                query_title += f" from {query_response.place.display_name}"
+            url = obs_url_from_v1(kwargs)
+            kwargs["per_page"] = 200
+            return (query_title, url, kwargs)
+
+        async def get_query_args(query):
+            kwargs = {}
+            kw_lowered = ""
+            query_title = ""
+            if isinstance(query, str):
+                query_title = query
+                url = f"{WWW_BASE_URL}/search?q={urllib.parse.quote_plus(query)}"
+            if keyword:
+                kw_lowered = keyword.lower()
+                if kw_lowered == "inactive":
+                    (url, kwargs) = get_inactive_query_args(query)
+                elif kw_lowered == "obs":
+                    (query_title, url, kwargs) = await get_obs_query_args(query)
+                else:
+                    kwargs["sources"] = kw_lowered
+                    url += f"&sources={keyword}"
+            return (kw_lowered, query_title, url, kwargs)
+
+        async def query_formatted_results(query, query_type, kwargs):
+            thumbnails = []
+            (results, total_results, per_api_page) = await self.site_search.search(
+                ctx, query, **kwargs
+            )
+            per_embed_page = 10
+            return (total_results, results, thumbnails, per_api_page, per_embed_page)
+
+        def get_button_controls(results, query_type):
+            all_buttons = [
+                "\U0001F1E6",  # :regional_indicator_a:
+                "\U0001F1E7",  # :regional_indicator_b:
+                "\U0001F1E8",  # :regional_indicator_c:
+                "\U0001F1E9",  # :regional_indicator_d:
+                "\U0001F1EA",  # :regional_indicator_e:
+                "\U0001F1EB",  # :regional_indicator_f:
+                "\U0001F1EC",  # :regional_indicator_g:
+                "\U0001F1ED",  # :regional_indicator_h:
+                "\U0001F1EE",  # :regional_indicator_i:
+                "\U0001F1EF",  # :regional_indicator_j:
+            ][:per_embed_page]
+            buttons_count = min(len(results), len(all_buttons))
+            buttons = all_buttons[:buttons_count]
+            if query_type == "obs":
+                controls = {
+                    "⬆️": prev_result_reaction,
+                    "⬇️": next_result_reaction,
+                    "⬅️": prev_page_reaction,
+                    "➡️": next_page_reaction,
+                    "✅": display_selected_reaction,
+                    "❌": DEFAULT_CONTROLS["❌"],
+                }
+            else:
+                controls = DEFAULT_CONTROLS.copy()
+            letter_button_reaction = (
+                select_result_reaction
+                if query_type == "obs"
+                else update_and_display_selected_reaction
+            )
+            for button in buttons:
+                controls[button] = letter_button_reaction
+            return (buttons, controls)
+
+        def format_page(buttons, group, selected=0):
+            def text_style(i):
+                if query_type != "obs":
+                    return ""
+
+                return "**" if i == selected else ""
+
+            def format_result(result, i):
+                return " ".join((buttons[i], result))
+
+            lines = [
+                (text_style(i) + format_result(result, i) + text_style(i))
+                for i, result in enumerate(filter(None, group), 0)
+            ]
+            page = "\n".join(lines)
+            return page
+
+        def format_embeds(results, total_results, per_api_page, per_embed_page, buttons):
+            pages = []
+            for group in grouper(results, per_embed_page):
+                page = format_page(buttons, group)
+                pages.append(page)
+
+            pages_len = len(pages)  # Causes enumeration (works against lazy load).
+            if len(results) < total_results:
+                pages_len = (
+                    f"{pages_len}; "
+                    f"{ceil((total_results - per_api_page)/per_embed_page)} more not shown"
+                )
+            embeds = [
+                make_search_embeds(
+                    query_title, page, thumbnails, index, per_embed_page, pages_len
+                )
+                for index, page in enumerate(pages, start=0)
+            ]
+            return embeds
+
+        try:
+            if keyword and keyword.lower() == "obs":
+                await ctx.trigger_typing()
+                try:
+                    _query = query or (await TaxonReplyConverter.convert(ctx, ""))
+                except commands.BadArgument:
+                    _query = EMPTY_QUERY
+            else:
+                _query = query
+            query_type, query_title, url, kwargs = await get_query_args(_query)
+            if query_type == "obs":
+                (
+                    results,
+                    total_results,
+                    per_api_page,
+                ) = await self.obs_query.query_observations(ctx, _query)
+            else:
+                (
+                    total_results,
+                    results,
+                    thumbnails,
+                    per_api_page,
+                    per_embed_page,
+                ) = await query_formatted_results(_query, query_type, kwargs)
+        except LookupError as err:
+            await apologize(ctx, err.args[0])
+            return
+        if not results:
+            if isinstance(_query, str) and "in" in _query.split():
+                await apologize(
+                    ctx,
+                    "The `in` keyword is not supported by this command.\n"
+                    f"Try `{ctx.clean_prefix}taxon` instead or omit the `in` clause.\n"
+                    f"Type `{ctx.clean_prefix}help search` for help.",
+                )
+            else:
+                await apologize(
+                    ctx,
+                    "Nothing matches that query. "
+                    "Check for mistakes in spelling or syntax.\n"
+                    f"Type `{ctx.clean_prefix}help search` for help.",
+                )
+            return
+
+        if query_type == "obs":
+            per_page = 4
+            pages = SearchMenuPages(
+                source=SearchObsSource(
+                    self,
+                    ctx,
+                    _query,
+                    results,
+                    total_results,
+                    per_page,
+                    per_api_page,
+                    url,
+                    query_title,
+                ),
+                clear_reactions_after=True,
+            )
+            await pages.start(ctx)
+        else:
+            (buttons, controls) = get_button_controls(results, query_type)
+            embeds = format_embeds(
+                results, total_results, per_api_page, per_embed_page, buttons
+            )
+            # Track index in outer scope
+            # - TODO: use a menu class (from vendored menu) and make this an attribute.
+            selected_index = [0]
+
+            await menu(ctx, embeds, controls, timeout=60)
+
+    @commands.group(aliases=["s"], invoke_without_command=True)
+    @checks.bot_has_permissions(embed_links=True, read_message_history=True)
+    async def search(self, ctx, *, query):
+        """Search iNat.
+
+        • The results are similar to entering a query in the `Search`
+          textbox on the website, matching taxa, places, projects, or users.
+        • Use one of the subcommands listed below to only match one kind of
+          result, up to 100 results instead of 30.
+        • Use the arrow reaction buttons to see more pages.
+        • Press a lettered reaction button to display the result in more
+          detail.
+        • Matching a taxon within another taxon via `in` is only supported
+          in `[p]search obs` and not in `[p]search` or its other subcommands.
+          Use `[p]t` with `in` to match a single taxon within another taxon
+          instead.
+        • See subcommand help topics for more information on each kind
+          of result, e.g. `[p]help search taxa` describes taxa results,
+          whether from `[p]search` or `[p]search taxa`.
+        """
+        try:
+            await self._search(ctx, query, None)
+        except LookupError as err:
+            await apologize(ctx, err.args[0])
+
+    @search.command(name="my")
+    @checks.bot_has_permissions(embed_links=True)
+    async def search_my(self, ctx, *, query: Optional[str] = ""):
+        """Search your observations (alias `[p]s obs [query] by me`)."""
+        _query = await TaxonReplyConverter.convert(ctx, f"{query} by me")
+        await self._search(ctx, _query, "obs")
+
+    @search.command(name="home")
+    @checks.bot_has_permissions(embed_links=True)
+    async def search_home(self, ctx, *, query: Optional[str] = ""):
+        """Search obs from home (alias `[p]s obs [query] from home`)."""
+        _query = await TaxonReplyConverter.convert(ctx, f"{query} from home")
+        await self._search(ctx, _query, "obs")
+
+    @search.command(name="places", aliases=["place"])
+    async def search_places(self, ctx, *, query):
+        """Search iNat places.
+
+        • The results are similar to entering a query in the website's `Search`
+          textbox, then clicking the `Places` tab.
+        • Place matches are indicated with the :round_pushpin: emoji to
+          distinguish places from other kinds of `[p]search` result.
+        """
+        await self._search(ctx, query, "places")
+
+    @search.command(name="projects", aliases=["prj", "project"])
+    async def search_projects(self, ctx, *, query):
+        """Search iNat projects.
+
+        • The results are similar to entering a query into the website's `Search`
+          textbox, then clicking the `Projects` tab.
+        • Project matches are indicated with the :briefcase: emoji to
+          distinguish projects from other kinds of `[p]search` result.
+        """
+        await self._search(ctx, query, "projects")
+
+    @search.command(name="taxa", aliases=["taxon"])
+    async def search_taxa(self, ctx, *, query):
+        """Search iNat taxa.
+
+        • The results are similar to entering a query into the website's `Search`
+          textbox, then clicking the `Taxa` tab.
+        • Taxa matches are indicated with :green_circle: emoji to distinguish
+          taxa from other kinds of `[p]search` result.
+        • *Note: If you need `in` to find a matching taxon within another taxon,
+          or want to list user/place stats with `from` or `by`, use `[p]taxon`.*
+        """
+        await self._search(ctx, query, "taxa")
+
+    @search.command(name="inactive")
+    async def search_inactive(self, ctx, *, query):
+        """Search iNat taxa (includes inactive).
+
+        • The results are similar to entering a query into
+          `More > Taxa Info > Search` textbox on the website,
+          then clicking `Show active and inactive taxa`.
+        • This subcommand can be used instead of `[p]search taxa` if you need
+          to see more pages of results (up to 500 results instead of 100).
+        • *Note: just as on the website, the search engine ranks the results
+          differently from `[p]search taxa`, so you may find the order in
+          which they are listed differs from that command.*
+        """
+        await self._search(ctx, query, "inactive")
+
+    @search.command(name="users", aliases=["user", "person", "people"])
+    async def search_users(self, ctx, *, query):
+        """Search iNat users.
+
+        • The results are similar to typing a query into the website's `Search`
+          textbox, then clicking the `Users` tab.
+        • User matches are indicated with :bust_in_silhouette: emoji to
+          distinguish users from other kinds of `[p]search` result.
+
+        • *Note: only iNat login IDs and names can be searched with this command.
+        To find an iNat login ID for a registered Discord user, use the
+        `[p]user` command instead. See `[p]help user` for more information.*
+        """
+        await self._search(ctx, query, "users")
+
+    @search.command(name="obs", aliases=["observation", "observations"])
+    async def search_obs(self, ctx, *, query: Optional[TaxonReplyConverter] = None):
+        """Search iNat observations.
+
+        • Command operation is similar to `[p]obs`, except multiple results are
+          returned; see `[p]help obs` for more details and examples.
+        • The mechanic for selecting observations is slightly different from
+          the main command and other subcommands:
+
+        **1.** Use the lettered reaction buttons to select an observation.
+        **2.** Use :white_check_mark: reaction on the selected observation to
+          keep it or :x: reaction to dismiss it.
+        **3.** Continue to select more observations if you wish. Once every
+          observation is either kept or dismissed, then you can react with
+          :x: on the search display to dismiss it.
+        """
+        await self._search(ctx, query, "obs")