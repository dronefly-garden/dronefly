--- conflicted
+++ resolved
@@ -1,256 +1,199 @@
-"""Module for event command group."""
-import json
-import logging
-from typing import Union
-
-import discord
-from pyinaturalist.exceptions import AuthenticationError
-from pyinaturalist.models import Project
-from redbot.core import checks, commands
-from requests.exceptions import HTTPError
-
-from ..base_classes import User
-from ..checks import can_manage_users
-from ..client import iNatClient
-from ..embeds.inat import INatEmbeds
-from ..interfaces import MixinMeta
-from ..utils import use_client
-
-_ACTION = {
-    "join": {"verb": "added", "prep": "to"},
-    "leave": {"verb": "removed", "prep": "from"},
-}
-_DRONEFLY_INAT_ID = 3969847
-
-logger = logging.getLogger(__name__)
-
-
-class CommandsEvent(INatEmbeds, MixinMeta):
-    """Mixin providing event command group."""
-
-    @commands.group()
-    @can_manage_users()
-    async def event(self, ctx):
-        """Commands to manage server events."""
-
-<<<<<<< HEAD
-    async def _event_action(self, ctx, action, abbrev, user):
-        try:
-            manager_inat_user = await self.user_table.get_user(
-                ctx.author, anywhere=False
-            )
-            manager_inat_id = manager_inat_user.user_id
-        except LookupError:
-            await ctx.send("Your iNat login is not known here.")
-            return
-        config = self.config.guild(ctx.guild)
-        event_projects = await config.event_projects()
-        event_project = event_projects.get(abbrev)
-        event_project_id = int(event_project["project_id"]) if event_project else 0
-        if not (event_project and event_project_id > 0):
-            await ctx.send("Event project not known.")
-            return
-        response = await self.api.get_projects_by_id(ctx, event_project_id)
-        if not response:
-            await ctx.send("iNat project not found.")
-            return
-        project = Project.from_json(response["results"][0])
-        try:
-            inat_user = await self.user_table.get_user(user, anywhere=False)
-        except LookupError as err:
-            await ctx.send(str(err))
-            return
-        inat_user_id = inat_user.user_id
-        required_admins = [
-            admin.id
-            for admin in project.admins
-            if admin.id in [manager_inat_id, _DRONEFLY_INAT_ID]
-            and admin.role in ["admin", "manager"]
-        ]
-        if _DRONEFLY_INAT_ID not in required_admins:
-            await ctx.send("I am not an admin or manager of this project.")
-            return
-        if manager_inat_id not in required_admins:
-            await ctx.send("You are not an admin or manager of this project.")
-            return
-        try:
-            token = get_access_token()
-        except AuthenticationError:
-            await ctx.send("I am not authorized to login to iNaturalist.")
-            return
-        async with ctx.typing():
-=======
-    async def _event_action(
-        self,
-        ctx: commands.Context,
-        client: iNatClient,
-        action: str,
-        abbrev: str,
-        user: Union[discord.Member, discord.User],
-    ):
-        async def get_manager_inat_user(client: iNatClient):
->>>>>>> 0252647c
-            try:
-                ctx = client.red_ctx
-                manager_inat_user = await self.user_table.get_user(
-                    ctx.author, anywhere=False
-                )
-            except LookupError as err:
-                raise LookupError("Your iNat login is not known here.") from err
-            return manager_inat_user
-
-        async def get_event_project_id(ctx: commands.Context, abbrev: str):
-            guild_config = self.config.guild(ctx.guild)
-            event_projects = await guild_config.event_projects()
-            event_project = event_projects.get(abbrev)
-            event_project_id = int(event_project["project_id"]) if event_project else 0
-            if not (event_project and event_project_id > 0):
-                raise LookupError("Event project not known.")
-            return event_project_id
-
-        async def get_event_project(client: iNatClient, abbrev: str):
-            event_project_id = await get_event_project_id(client.red_ctx, abbrev)
-            response = await client.projects.async_from_ids(event_project_id)
-            if not response:
-                raise LookupError("iNat project not found.")
-            return response.one()
-
-        async def check_manager(project: Project, manager_inat_user: User):
-            # checks the validity of the bot user and the manager user:
-            required_admins = [
-                admin.id
-                for admin in project.admins
-                if admin.id in [manager_inat_user.user_id, _DRONEFLY_INAT_ID]
-                and admin.role in ["admin", "manager"]
-            ]
-            if _DRONEFLY_INAT_ID not in required_admins:
-                raise AuthenticationError(
-                    "I am not an admin or manager of this project."
-                )
-            if manager_inat_user.user_id not in required_admins:
-                raise AuthenticationError(
-                    "You are not an admin or manager of this project."
-                )
-<<<<<<< HEAD
-                if user_id if action == "join" else not user_id:
-                    await ctx.send(
-                        (
-                            f"Succesfully {_ACTION[action]} {inat_user.login} "
-                            f"{_ACTION_PREP[action]} {project.title}."
-                        )
-=======
-
-        async def get_inat_user(user: Union[discord.Member, discord.User]):
-            return await self.user_table.get_user(user, anywhere=False)
-
-        def match_user_in_response(inat_user: User, response: dict):
-            if not response:
-                raise ValueError()
-            user_id = next(
-                iter(
-                    [
-                        rule["operand_id"]
-                        for rule in response.project_observation_rules
-                        if rule["operand_type"] == "User"
-                        and rule["operator"] == "observed_by_user?"
-                        if rule["operand_id"] == inat_user.user_id
-                    ]
-                ),
-                None,
-            )
-            return user_id
-
-        async def get_command_response(
-            inat_user: User, project: Project, update_response: dict
-        ):
-            valid_response = False
-            (verb, prep) = (_ACTION[action]["verb"], _ACTION[action]["prep"])
-
-            command_response = f"Something went wrong! User not {verb}."
-            try:
-                user_id = match_user_in_response(inat_user, update_response)
-            except (ValueError, AttributeError):
-                try:
-                    pretty_response = json.dumps(
-                        update_response, sort_keys=True, indent=4
->>>>>>> 0252647c
-                    )
-                except TypeError:
-                    pretty_response = repr(update_response)
-                if pretty_response.len > 40:
-                    pretty_response = "\n" + pretty_response
-                logger.error(
-                    "%sevent %s - invalid response: %s",
-                    ctx.clean_prefix,
-                    action,
-                    pretty_response,
-                )
-            if action == "join":
-                valid_response = user_id
-            else:
-                valid_response = not user_id
-            if valid_response:
-                command_response = (
-                    f"Succesfully {verb} {inat_user.login} {prep} {project.title}."
-                )
-
-            return command_response
-
-        try:
-            manager_inat_user = await get_manager_inat_user(client)
-            project = await get_event_project(client, abbrev)
-            await check_manager(project, manager_inat_user)
-            inat_user = await get_inat_user(user)
-
-            if action == "join":
-                update_response = await client.projects.async_add_users(
-                    project.id, inat_user.user_id, auth=True
-                )
-            else:
-                update_response = await client.projects.async_delete_users(
-                    project.id, inat_user.user_id, auth=True
-                )
-            command_response = await get_command_response(
-                inat_user, project, update_response
-            )
-
-            await ctx.send(command_response)
-        except (
-            commands.CommandError,
-            LookupError,
-            AuthenticationError,
-            HTTPError,
-        ) as err:
-            await ctx.send(str(err))
-
-    @use_client
-    @event.command(name="join")
-    async def event_join(
-        self,
-        ctx: commands.Context,
-        abbrev: str,
-        user: Union[discord.Member, discord.User],
-    ):
-        """Join member to server event."""
-        await self._event_action(
-            ctx, client=ctx.inat_client, action="join", abbrev=abbrev, user=user
-        )
-
-    @event.command(name="list")
-    @checks.bot_has_permissions(embed_links=True)
-    async def event_list(self, ctx: commands.Context, abbrev: str):
-        """List members of server event."""
-        await self.user_list(ctx, abbrev)
-
-    @use_client
-    @event.command(name="leave")
-    async def event_leave(
-        self,
-        ctx: commands.Context,
-        abbrev: str,
-        user: Union[discord.Member, discord.User],
-    ):
-        """Remove member from server event."""
-        await self._event_action(
-            ctx, client=ctx.inat_client, action="leave", abbrev=abbrev, user=user
-        )
+"""Module for event command group."""
+import json
+import logging
+from typing import Union
+
+import discord
+from pyinaturalist.exceptions import AuthenticationError
+from pyinaturalist.models import Project
+from redbot.core import checks, commands
+from requests.exceptions import HTTPError
+
+from ..base_classes import User
+from ..checks import can_manage_users
+from ..client import iNatClient
+from ..embeds.inat import INatEmbeds
+from ..interfaces import MixinMeta
+from ..utils import use_client
+
+_ACTION = {
+    "join": {"verb": "added", "prep": "to"},
+    "leave": {"verb": "removed", "prep": "from"},
+}
+_DRONEFLY_INAT_ID = 3969847
+
+logger = logging.getLogger(__name__)
+
+
+class CommandsEvent(INatEmbeds, MixinMeta):
+    """Mixin providing event command group."""
+
+    @commands.group()
+    @can_manage_users()
+    async def event(self, ctx):
+        """Commands to manage server events."""
+
+    async def _event_action(
+        self,
+        ctx: commands.Context,
+        client: iNatClient,
+        action: str,
+        abbrev: str,
+        user: Union[discord.Member, discord.User],
+    ):
+        async def get_manager_inat_user(client: iNatClient):
+            try:
+                ctx = client.red_ctx
+                manager_inat_user = await self.user_table.get_user(
+                    ctx.author, anywhere=False
+                )
+            except LookupError as err:
+                raise LookupError("Your iNat login is not known here.") from err
+            return manager_inat_user
+
+        async def get_event_project_id(ctx: commands.Context, abbrev: str):
+            guild_config = self.config.guild(ctx.guild)
+            event_projects = await guild_config.event_projects()
+            event_project = event_projects.get(abbrev)
+            event_project_id = int(event_project["project_id"]) if event_project else 0
+            if not (event_project and event_project_id > 0):
+                raise LookupError("Event project not known.")
+            return event_project_id
+
+        async def get_event_project(client: iNatClient, abbrev: str):
+            event_project_id = await get_event_project_id(client.red_ctx, abbrev)
+            response = await client.projects.async_from_ids(event_project_id)
+            if not response:
+                raise LookupError("iNat project not found.")
+            return response.one()
+
+        async def check_manager(project: Project, manager_inat_user: User):
+            # checks the validity of the bot user and the manager user:
+            required_admins = [
+                admin.id
+                for admin in project.admins
+                if admin.id in [manager_inat_user.user_id, _DRONEFLY_INAT_ID]
+                and admin.role in ["admin", "manager"]
+            ]
+            if _DRONEFLY_INAT_ID not in required_admins:
+                raise AuthenticationError(
+                    "I am not an admin or manager of this project."
+                )
+            if manager_inat_user.user_id not in required_admins:
+                raise AuthenticationError(
+                    "You are not an admin or manager of this project."
+                )
+
+        async def get_inat_user(user: Union[discord.Member, discord.User]):
+            return await self.user_table.get_user(user, anywhere=False)
+
+        def match_user_in_response(inat_user: User, response: dict):
+            if not response:
+                raise ValueError()
+            user_id = next(
+                iter(
+                    [
+                        rule["operand_id"]
+                        for rule in response.project_observation_rules
+                        if rule["operand_type"] == "User"
+                        and rule["operator"] == "observed_by_user?"
+                        if rule["operand_id"] == inat_user.user_id
+                    ]
+                ),
+                None,
+            )
+            return user_id
+
+        async def get_command_response(
+            inat_user: User, project: Project, update_response: dict
+        ):
+            valid_response = False
+            (verb, prep) = (_ACTION[action]["verb"], _ACTION[action]["prep"])
+
+            command_response = f"Something went wrong! User not {verb}."
+            try:
+                user_id = match_user_in_response(inat_user, update_response)
+            except (ValueError, AttributeError):
+                try:
+                    pretty_response = json.dumps(
+                        update_response, sort_keys=True, indent=4
+                    )
+                except TypeError:
+                    pretty_response = repr(update_response)
+                if pretty_response.len > 40:
+                    pretty_response = "\n" + pretty_response
+                logger.error(
+                    "%sevent %s - invalid response: %s",
+                    ctx.clean_prefix,
+                    action,
+                    pretty_response,
+                )
+            if action == "join":
+                valid_response = user_id
+            else:
+                valid_response = not user_id
+            if valid_response:
+                command_response = (
+                    f"Succesfully {verb} {inat_user.login} {prep} {project.title}."
+                )
+
+            return command_response
+
+        try:
+            manager_inat_user = await get_manager_inat_user(client)
+            project = await get_event_project(client, abbrev)
+            await check_manager(project, manager_inat_user)
+            inat_user = await get_inat_user(user)
+
+            if action == "join":
+                update_response = await client.projects.async_add_users(
+                    project.id, inat_user.user_id, auth=True
+                )
+            else:
+                update_response = await client.projects.async_delete_users(
+                    project.id, inat_user.user_id, auth=True
+                )
+            command_response = await get_command_response(
+                inat_user, project, update_response
+            )
+
+            await ctx.send(command_response)
+        except (
+            commands.CommandError,
+            LookupError,
+            AuthenticationError,
+            HTTPError,
+        ) as err:
+            await ctx.send(str(err))
+
+    @use_client
+    @event.command(name="join")
+    async def event_join(
+        self,
+        ctx: commands.Context,
+        abbrev: str,
+        user: Union[discord.Member, discord.User],
+    ):
+        """Join member to server event."""
+        await self._event_action(
+            ctx, client=ctx.inat_client, action="join", abbrev=abbrev, user=user
+        )
+
+    @event.command(name="list")
+    @checks.bot_has_permissions(embed_links=True)
+    async def event_list(self, ctx: commands.Context, abbrev: str):
+        """List members of server event."""
+        await self.user_list(ctx, abbrev)
+
+    @use_client
+    @event.command(name="leave")
+    async def event_leave(
+        self,
+        ctx: commands.Context,
+        abbrev: str,
+        user: Union[discord.Member, discord.User],
+    ):
+        """Remove member from server event."""
+        await self._event_action(
+            ctx, client=ctx.inat_client, action="leave", abbrev=abbrev, user=user
+        )