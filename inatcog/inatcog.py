"""A cog for using the iNaturalist platform."""
import asyncio
import re
from abc import ABC
from datetime import timedelta
from functools import partial
from typing import DefaultDict, Tuple

import inflect
from redbot.core import commands, Config
from redbot.core.utils.antispam import AntiSpam
from .api import INatAPI
from .commands.inat import CommandsInat
from .commands.last import CommandsLast
from .commands.map import CommandsMap
from .commands.obs import CommandsObs
from .commands.place import CommandsPlace
from .commands.project import CommandsProject
from .commands.search import CommandsSearch
from .commands.taxon import CommandsTaxon
from .commands.user import CommandsUser
from .obs_query import INatObsQuery
from .places import INatPlaceTable
from .projects import INatProjectTable
from .query import INatQuery
from .listeners import Listeners
from .search import INatSiteSearch
from .taxon_query import INatTaxonQuery
from .users import INatUserTable

_SCHEMA_VERSION = 4
_DEVELOPER_BOT_IDS = [614037008217800707, 620938327293558794]
_INAT_GUILD_ID = 525711945270296587
SPOILER_PAT = re.compile(r"\|\|")
DOUBLE_BAR_LIT = "\\|\\|"


class CompositeMetaClass(type(commands.Cog), type(ABC)):
    """
    See https://github.com/mikeshardmind/SinbadCogs/blob/v3/rolemanagement/core.py
    """


# pylint: disable=too-many-ancestors,too-many-instance-attributes
class INatCog(
    Listeners,
    commands.Cog,
    CommandsInat,
    CommandsLast,
    CommandsMap,
    CommandsObs,
    CommandsPlace,
    CommandsProject,
    CommandsSearch,
    CommandsTaxon,
    CommandsUser,
    name="iNat",
    metaclass=CompositeMetaClass,
):
    """Commands provided by `inatcog`."""

    spam_intervals = [
        # spamming too fast is > 1 reaction a second for 3 seconds
        (timedelta(seconds=3), 5),
        # spamming too long is > 1 reaction every two seconds for 20 seconds
        (timedelta(seconds=20), 10),
        # spamming high volume is > 1 reaction every 4 seconds for 3 minutes
        (timedelta(minutes=3), 45),
    ]

    def __init__(self, bot):
        super().__init__()
        self.bot = bot
        self.config = Config.get_conf(self, identifier=1607)
        self.api = INatAPI()
        self.p = inflect.engine()  # pylint: disable=invalid-name
        self.obs_query = INatObsQuery(self)
        self.taxon_query = INatTaxonQuery(self)
        self.query = INatQuery(self)
        self.user_table = INatUserTable(self)
        self.place_table = INatPlaceTable(self)
        self.project_table = INatProjectTable(self)
        self.site_search = INatSiteSearch(self)
        self.user_cache_init = {}
        self.reaction_locks = {}
        self.predicate_locks = {}
        self.member_as: DefaultDict[Tuple[int, int], AntiSpam] = DefaultDict(
            partial(AntiSpam, self.spam_intervals)
        )

        self.config.register_global(
            home=97394, schema_version=_SCHEMA_VERSION
        )  # North America
        self.config.register_guild(
            autoobs=False,
            dot_taxon=False,
            active_role=None,
            bot_prefixes=[],
            inactive_role=None,
<<<<<<< HEAD
            listen=True,
=======
            manage_places_role=None,
            manage_projects_role=None,
>>>>>>> a14e7032
            manage_users_role=None,
            user_projects={},  # deprecated (schema <=2); superseded by event_projects
            event_projects={},
            places={},
            home=97394,  # North America
            projects={},
            project_emojis={},  # deprecated
        )
        self.config.register_channel(autoobs=None, dot_taxon=None)
        self.config.register_user(
            home=None,
            inat_user_id=None,
            known_in=[],
            known_all=False,
        )
        self._cleaned_up = False
        self._init_task: asyncio.Task = self.bot.loop.create_task(self.initialize())
        self._ready_event: asyncio.Event = asyncio.Event()

    async def cog_before_invoke(self, ctx: commands.Context):
        await self._ready_event.wait()

    async def initialize(self) -> None:
        """Initialization after bot is ready."""
        await self.bot.wait_until_ready()
        await self._migrate_config(await self.config.schema_version(), _SCHEMA_VERSION)
        self._ready_event.set()

    async def _migrate_config(self, from_version: int, to_version: int) -> None:
        if from_version == to_version:
            return

        if from_version < 2 <= to_version:
            # Initial registrations via the developer's own bot were intended
            # to be for the iNat server only. Prevent leakage to other servers.
            # Any other servers using this feature with schema 1 must now
            # re-register each user, or the user must `[p]user set known
            # true` to be known in other servers.
            if self.bot.user.id in _DEVELOPER_BOT_IDS:
                all_users = await self.config.all_users()
                for (user_id, user_value) in all_users.items():
                    if user_value["inat_user_id"]:
                        await self.config.user_from_id(int(user_id)).known_in.set(
                            [_INAT_GUILD_ID]
                        )
            await self.config.schema_version.set(2)

        if from_version < 3 <= to_version:
            # User projects have been renamed to event projects, have changed
            # from a single string value to dict, are keyed by abbrev instead of
            # project id, and have optional creds and role attributes.
            # - see Issue #161
            all_guilds = await self.config.all_guilds()
            for (guild_id, guild_value) in all_guilds.items():
                user_projects = guild_value["user_projects"]
                if user_projects:
                    await self.config.guild_from_id(int(guild_id)).user_projects.clear()
                    await self.config.guild_from_id(int(guild_id)).event_projects.set(
                        {
                            user_projects[project_id]: {
                                "project_id": project_id,
                                "creds": None,
                                "role": None,
                            }
                            for project_id in user_projects
                        }
                    )
            await self.config.schema_version.set(3)

        if from_version < 4 <= to_version:
            # - The short-lived "creds" attribute has been removed, as authenticated project
            #   updates are yet supported in iNaturalist API. Thus, the feature that was
            #   planned to use it can't be written yet.
            # - A new boolean "main" has been added. All existing events are set to main=True,
            #   but event projects added hereafter via `[p]inat set event` default to main=False.
            # - A new string "teams" has been added to support team events.
            all_guilds = await self.config.all_guilds()
            for (guild_id, guild_value) in all_guilds.items():
                event_projects = guild_value["event_projects"]
                if event_projects:
                    await self.config.guild_from_id(int(guild_id)).event_projects.set(
                        {
                            abbrev: {
                                "project_id": event_projects[abbrev]["project_id"],
                                "main": True,
                                "role": event_projects[abbrev]["role"],
                                "teams": None,
                            }
                            for abbrev in event_projects
                        }
                    )
            await self.config.schema_version.set(4)

    def cog_unload(self):
        """Cleanup when the cog unloads."""
        if not self._cleaned_up:
            if self._init_task:
                self._init_task.cancel()
            self.bot.loop.create_task(self.api.session.close())
            self._cleaned_up = True
<|MERGE_RESOLUTION|>--- conflicted
+++ resolved
@@ -1,205 +1,202 @@
-"""A cog for using the iNaturalist platform."""
-import asyncio
-import re
-from abc import ABC
-from datetime import timedelta
-from functools import partial
-from typing import DefaultDict, Tuple
-
-import inflect
-from redbot.core import commands, Config
-from redbot.core.utils.antispam import AntiSpam
-from .api import INatAPI
-from .commands.inat import CommandsInat
-from .commands.last import CommandsLast
-from .commands.map import CommandsMap
-from .commands.obs import CommandsObs
-from .commands.place import CommandsPlace
-from .commands.project import CommandsProject
-from .commands.search import CommandsSearch
-from .commands.taxon import CommandsTaxon
-from .commands.user import CommandsUser
-from .obs_query import INatObsQuery
-from .places import INatPlaceTable
-from .projects import INatProjectTable
-from .query import INatQuery
-from .listeners import Listeners
-from .search import INatSiteSearch
-from .taxon_query import INatTaxonQuery
-from .users import INatUserTable
-
-_SCHEMA_VERSION = 4
-_DEVELOPER_BOT_IDS = [614037008217800707, 620938327293558794]
-_INAT_GUILD_ID = 525711945270296587
-SPOILER_PAT = re.compile(r"\|\|")
-DOUBLE_BAR_LIT = "\\|\\|"
-
-
-class CompositeMetaClass(type(commands.Cog), type(ABC)):
-    """
-    See https://github.com/mikeshardmind/SinbadCogs/blob/v3/rolemanagement/core.py
-    """
-
-
-# pylint: disable=too-many-ancestors,too-many-instance-attributes
-class INatCog(
-    Listeners,
-    commands.Cog,
-    CommandsInat,
-    CommandsLast,
-    CommandsMap,
-    CommandsObs,
-    CommandsPlace,
-    CommandsProject,
-    CommandsSearch,
-    CommandsTaxon,
-    CommandsUser,
-    name="iNat",
-    metaclass=CompositeMetaClass,
-):
-    """Commands provided by `inatcog`."""
-
-    spam_intervals = [
-        # spamming too fast is > 1 reaction a second for 3 seconds
-        (timedelta(seconds=3), 5),
-        # spamming too long is > 1 reaction every two seconds for 20 seconds
-        (timedelta(seconds=20), 10),
-        # spamming high volume is > 1 reaction every 4 seconds for 3 minutes
-        (timedelta(minutes=3), 45),
-    ]
-
-    def __init__(self, bot):
-        super().__init__()
-        self.bot = bot
-        self.config = Config.get_conf(self, identifier=1607)
-        self.api = INatAPI()
-        self.p = inflect.engine()  # pylint: disable=invalid-name
-        self.obs_query = INatObsQuery(self)
-        self.taxon_query = INatTaxonQuery(self)
-        self.query = INatQuery(self)
-        self.user_table = INatUserTable(self)
-        self.place_table = INatPlaceTable(self)
-        self.project_table = INatProjectTable(self)
-        self.site_search = INatSiteSearch(self)
-        self.user_cache_init = {}
-        self.reaction_locks = {}
-        self.predicate_locks = {}
-        self.member_as: DefaultDict[Tuple[int, int], AntiSpam] = DefaultDict(
-            partial(AntiSpam, self.spam_intervals)
-        )
-
-        self.config.register_global(
-            home=97394, schema_version=_SCHEMA_VERSION
-        )  # North America
-        self.config.register_guild(
-            autoobs=False,
-            dot_taxon=False,
-            active_role=None,
-            bot_prefixes=[],
-            inactive_role=None,
-<<<<<<< HEAD
-            listen=True,
-=======
-            manage_places_role=None,
-            manage_projects_role=None,
->>>>>>> a14e7032
-            manage_users_role=None,
-            user_projects={},  # deprecated (schema <=2); superseded by event_projects
-            event_projects={},
-            places={},
-            home=97394,  # North America
-            projects={},
-            project_emojis={},  # deprecated
-        )
-        self.config.register_channel(autoobs=None, dot_taxon=None)
-        self.config.register_user(
-            home=None,
-            inat_user_id=None,
-            known_in=[],
-            known_all=False,
-        )
-        self._cleaned_up = False
-        self._init_task: asyncio.Task = self.bot.loop.create_task(self.initialize())
-        self._ready_event: asyncio.Event = asyncio.Event()
-
-    async def cog_before_invoke(self, ctx: commands.Context):
-        await self._ready_event.wait()
-
-    async def initialize(self) -> None:
-        """Initialization after bot is ready."""
-        await self.bot.wait_until_ready()
-        await self._migrate_config(await self.config.schema_version(), _SCHEMA_VERSION)
-        self._ready_event.set()
-
-    async def _migrate_config(self, from_version: int, to_version: int) -> None:
-        if from_version == to_version:
-            return
-
-        if from_version < 2 <= to_version:
-            # Initial registrations via the developer's own bot were intended
-            # to be for the iNat server only. Prevent leakage to other servers.
-            # Any other servers using this feature with schema 1 must now
-            # re-register each user, or the user must `[p]user set known
-            # true` to be known in other servers.
-            if self.bot.user.id in _DEVELOPER_BOT_IDS:
-                all_users = await self.config.all_users()
-                for (user_id, user_value) in all_users.items():
-                    if user_value["inat_user_id"]:
-                        await self.config.user_from_id(int(user_id)).known_in.set(
-                            [_INAT_GUILD_ID]
-                        )
-            await self.config.schema_version.set(2)
-
-        if from_version < 3 <= to_version:
-            # User projects have been renamed to event projects, have changed
-            # from a single string value to dict, are keyed by abbrev instead of
-            # project id, and have optional creds and role attributes.
-            # - see Issue #161
-            all_guilds = await self.config.all_guilds()
-            for (guild_id, guild_value) in all_guilds.items():
-                user_projects = guild_value["user_projects"]
-                if user_projects:
-                    await self.config.guild_from_id(int(guild_id)).user_projects.clear()
-                    await self.config.guild_from_id(int(guild_id)).event_projects.set(
-                        {
-                            user_projects[project_id]: {
-                                "project_id": project_id,
-                                "creds": None,
-                                "role": None,
-                            }
-                            for project_id in user_projects
-                        }
-                    )
-            await self.config.schema_version.set(3)
-
-        if from_version < 4 <= to_version:
-            # - The short-lived "creds" attribute has been removed, as authenticated project
-            #   updates are yet supported in iNaturalist API. Thus, the feature that was
-            #   planned to use it can't be written yet.
-            # - A new boolean "main" has been added. All existing events are set to main=True,
-            #   but event projects added hereafter via `[p]inat set event` default to main=False.
-            # - A new string "teams" has been added to support team events.
-            all_guilds = await self.config.all_guilds()
-            for (guild_id, guild_value) in all_guilds.items():
-                event_projects = guild_value["event_projects"]
-                if event_projects:
-                    await self.config.guild_from_id(int(guild_id)).event_projects.set(
-                        {
-                            abbrev: {
-                                "project_id": event_projects[abbrev]["project_id"],
-                                "main": True,
-                                "role": event_projects[abbrev]["role"],
-                                "teams": None,
-                            }
-                            for abbrev in event_projects
-                        }
-                    )
-            await self.config.schema_version.set(4)
-
-    def cog_unload(self):
-        """Cleanup when the cog unloads."""
-        if not self._cleaned_up:
-            if self._init_task:
-                self._init_task.cancel()
-            self.bot.loop.create_task(self.api.session.close())
-            self._cleaned_up = True
+"""A cog for using the iNaturalist platform."""
+import asyncio
+import re
+from abc import ABC
+from datetime import timedelta
+from functools import partial
+from typing import DefaultDict, Tuple
+
+import inflect
+from redbot.core import commands, Config
+from redbot.core.utils.antispam import AntiSpam
+from .api import INatAPI
+from .commands.inat import CommandsInat
+from .commands.last import CommandsLast
+from .commands.map import CommandsMap
+from .commands.obs import CommandsObs
+from .commands.place import CommandsPlace
+from .commands.project import CommandsProject
+from .commands.search import CommandsSearch
+from .commands.taxon import CommandsTaxon
+from .commands.user import CommandsUser
+from .obs_query import INatObsQuery
+from .places import INatPlaceTable
+from .projects import INatProjectTable
+from .query import INatQuery
+from .listeners import Listeners
+from .search import INatSiteSearch
+from .taxon_query import INatTaxonQuery
+from .users import INatUserTable
+
+_SCHEMA_VERSION = 4
+_DEVELOPER_BOT_IDS = [614037008217800707, 620938327293558794]
+_INAT_GUILD_ID = 525711945270296587
+SPOILER_PAT = re.compile(r"\|\|")
+DOUBLE_BAR_LIT = "\\|\\|"
+
+
+class CompositeMetaClass(type(commands.Cog), type(ABC)):
+    """
+    See https://github.com/mikeshardmind/SinbadCogs/blob/v3/rolemanagement/core.py
+    """
+
+
+# pylint: disable=too-many-ancestors,too-many-instance-attributes
+class INatCog(
+    Listeners,
+    commands.Cog,
+    CommandsInat,
+    CommandsLast,
+    CommandsMap,
+    CommandsObs,
+    CommandsPlace,
+    CommandsProject,
+    CommandsSearch,
+    CommandsTaxon,
+    CommandsUser,
+    name="iNat",
+    metaclass=CompositeMetaClass,
+):
+    """Commands provided by `inatcog`."""
+
+    spam_intervals = [
+        # spamming too fast is > 1 reaction a second for 3 seconds
+        (timedelta(seconds=3), 5),
+        # spamming too long is > 1 reaction every two seconds for 20 seconds
+        (timedelta(seconds=20), 10),
+        # spamming high volume is > 1 reaction every 4 seconds for 3 minutes
+        (timedelta(minutes=3), 45),
+    ]
+
+    def __init__(self, bot):
+        super().__init__()
+        self.bot = bot
+        self.config = Config.get_conf(self, identifier=1607)
+        self.api = INatAPI()
+        self.p = inflect.engine()  # pylint: disable=invalid-name
+        self.obs_query = INatObsQuery(self)
+        self.taxon_query = INatTaxonQuery(self)
+        self.query = INatQuery(self)
+        self.user_table = INatUserTable(self)
+        self.place_table = INatPlaceTable(self)
+        self.project_table = INatProjectTable(self)
+        self.site_search = INatSiteSearch(self)
+        self.user_cache_init = {}
+        self.reaction_locks = {}
+        self.predicate_locks = {}
+        self.member_as: DefaultDict[Tuple[int, int], AntiSpam] = DefaultDict(
+            partial(AntiSpam, self.spam_intervals)
+        )
+
+        self.config.register_global(
+            home=97394, schema_version=_SCHEMA_VERSION
+        )  # North America
+        self.config.register_guild(
+            autoobs=False,
+            dot_taxon=False,
+            active_role=None,
+            bot_prefixes=[],
+            inactive_role=None,
+            listen=True,
+            manage_places_role=None,
+            manage_projects_role=None,
+            manage_users_role=None,
+            user_projects={},  # deprecated (schema <=2); superseded by event_projects
+            event_projects={},
+            places={},
+            home=97394,  # North America
+            projects={},
+            project_emojis={},  # deprecated
+        )
+        self.config.register_channel(autoobs=None, dot_taxon=None)
+        self.config.register_user(
+            home=None,
+            inat_user_id=None,
+            known_in=[],
+            known_all=False,
+        )
+        self._cleaned_up = False
+        self._init_task: asyncio.Task = self.bot.loop.create_task(self.initialize())
+        self._ready_event: asyncio.Event = asyncio.Event()
+
+    async def cog_before_invoke(self, ctx: commands.Context):
+        await self._ready_event.wait()
+
+    async def initialize(self) -> None:
+        """Initialization after bot is ready."""
+        await self.bot.wait_until_ready()
+        await self._migrate_config(await self.config.schema_version(), _SCHEMA_VERSION)
+        self._ready_event.set()
+
+    async def _migrate_config(self, from_version: int, to_version: int) -> None:
+        if from_version == to_version:
+            return
+
+        if from_version < 2 <= to_version:
+            # Initial registrations via the developer's own bot were intended
+            # to be for the iNat server only. Prevent leakage to other servers.
+            # Any other servers using this feature with schema 1 must now
+            # re-register each user, or the user must `[p]user set known
+            # true` to be known in other servers.
+            if self.bot.user.id in _DEVELOPER_BOT_IDS:
+                all_users = await self.config.all_users()
+                for (user_id, user_value) in all_users.items():
+                    if user_value["inat_user_id"]:
+                        await self.config.user_from_id(int(user_id)).known_in.set(
+                            [_INAT_GUILD_ID]
+                        )
+            await self.config.schema_version.set(2)
+
+        if from_version < 3 <= to_version:
+            # User projects have been renamed to event projects, have changed
+            # from a single string value to dict, are keyed by abbrev instead of
+            # project id, and have optional creds and role attributes.
+            # - see Issue #161
+            all_guilds = await self.config.all_guilds()
+            for (guild_id, guild_value) in all_guilds.items():
+                user_projects = guild_value["user_projects"]
+                if user_projects:
+                    await self.config.guild_from_id(int(guild_id)).user_projects.clear()
+                    await self.config.guild_from_id(int(guild_id)).event_projects.set(
+                        {
+                            user_projects[project_id]: {
+                                "project_id": project_id,
+                                "creds": None,
+                                "role": None,
+                            }
+                            for project_id in user_projects
+                        }
+                    )
+            await self.config.schema_version.set(3)
+
+        if from_version < 4 <= to_version:
+            # - The short-lived "creds" attribute has been removed, as authenticated project
+            #   updates are yet supported in iNaturalist API. Thus, the feature that was
+            #   planned to use it can't be written yet.
+            # - A new boolean "main" has been added. All existing events are set to main=True,
+            #   but event projects added hereafter via `[p]inat set event` default to main=False.
+            # - A new string "teams" has been added to support team events.
+            all_guilds = await self.config.all_guilds()
+            for (guild_id, guild_value) in all_guilds.items():
+                event_projects = guild_value["event_projects"]
+                if event_projects:
+                    await self.config.guild_from_id(int(guild_id)).event_projects.set(
+                        {
+                            abbrev: {
+                                "project_id": event_projects[abbrev]["project_id"],
+                                "main": True,
+                                "role": event_projects[abbrev]["role"],
+                                "teams": None,
+                            }
+                            for abbrev in event_projects
+                        }
+                    )
+            await self.config.schema_version.set(4)
+
+    def cog_unload(self):
+        """Cleanup when the cog unloads."""
+        if not self._cleaned_up:
+            if self._init_task:
+                self._init_task.cancel()
+            self.bot.loop.create_task(self.api.session.close())
+            self._cleaned_up = True