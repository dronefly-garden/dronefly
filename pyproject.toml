[tool.bandit]
exclude_dirs = ["tests"]

[tool.flake8]
max-line-length = 100

[tool.poetry]
name = "dronefly"
version = "0.2.dev0"
description = "Chat platform software for naturalist-related sites"
authors = ["Ben Armstrong <synrg@debian.org>"]
license = "AGPL-3.0-or-later"
readme = "README.md"
package-mode = false

[tool.poetry.dependencies]
python = ">=3.11,<3.12"
<<<<<<< HEAD
Red-DiscordBot = "^3.5.20"
dronefly-discord = { path = "../dronefly-discord", develop = true }
=======
Red-DiscordBot = "^3.5.22"
dronefly-core = "=0.5.0.dev0"
dronefly-discord = "=0.2.0.dev0"

>>>>>>> 9f5b3307
ebird-api = "^3.0.6"
filelock = "^3.13.3"
timeago = "^1.0.15"
aiolimiter = "^1.0.0"
aiohttp-retry = "^2.4.5"

[tool.poetry.group.dev.dependencies]
black = "^24.3.0"
pytest = "^7.2.1"
pytest-mock = "^3.10.0"
pylint = "^2.10.2"
pytest-asyncio = "^0.20.3"

[tool.poetry.group.docs.dependencies]
sphinx = "^5.1.1"
sphinx-material = "^0.0.36"
sphinxcontrib_trio = "^1.1.2"

[build-system]
requires = ["poetry-core"]
build-backend = "poetry.core.masonry.api"<|MERGE_RESOLUTION|>--- conflicted
+++ resolved
@@ -15,15 +15,10 @@
 
 [tool.poetry.dependencies]
 python = ">=3.11,<3.12"
-<<<<<<< HEAD
-Red-DiscordBot = "^3.5.20"
-dronefly-discord = { path = "../dronefly-discord", develop = true }
-=======
 Red-DiscordBot = "^3.5.22"
 dronefly-core = "=0.5.0.dev0"
 dronefly-discord = "=0.2.0.dev0"
 
->>>>>>> 9f5b3307
 ebird-api = "^3.0.6"
 filelock = "^3.13.3"
 timeago = "^1.0.15"
